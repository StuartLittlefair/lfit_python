#!/usr/bin/env python
import argparse
import os
import sys
from functools import partial

import numpy as np
import seaborn as sns
from astropy import constants as const
from astropy import units
from astropy.table import Column, Table
from astropy.utils.console import ProgressBar as PB
<<<<<<< HEAD
=======
from matplotlib import pyplot as plt
from progress import ProgressBar
from scipy import interpolate as interp
from scipy.optimize import brentq, fsolve
from trm import roche

from mcmc_utils import *

>>>>>>> 7ba6805d
# see if our astropy version supports quantities or not
quantitySupport = True
try:
    from astropy.table import QTable
except:
    quantitySupport = False


def read_wood_file(filename):
    '''The Wood 1995 thick H layer models (CO)
        returns temp and radius in K and solar units'''
    x,y = np.loadtxt(filename,usecols=(5,6)).T
    temp = 10**y * units.K
    radius = 10**x * units.R_sun / const.R_sun.to(units.cm).value
    # must reverse so temp increases...
    return temp[::-1],radius[::-1]

def read_panei_file(filename):
    x,y = np.loadtxt(filename,usecols=(1,2)).T
    temp = 10**y * units.K
    radius = 10**x * units.R_sun / const.R_sun.to(units.cm).value
    temp,mass,radius= np.loadtxt(filename).T
    temp = 1000*temp*units.K
    mass = mass*units.M_sun
    radius = radius*units.R_sun/100
    return temp,mass,radius

def hamada_mr(baseDir):
    '''Hamada-Salpeter 0 Kelvin Mass-radius relation'''
    filename = os.path.join(baseDir,'Hamada/mr_hamada.dat')
    mass,radius = np.loadtxt(filename,usecols=(0,5)).T
    # sort out units
    mass,radius = mass*units.M_sun,radius*units.R_sun/100.0
    # return function which interpolates these points linearly
    return interp.interp1d(mass,radius,kind='linear')

def panei_mr(targetTemp,baseDir):
    '''given a target temp, returns a function giving
    radius as a function of mass.
    function is derived from cubic interpolation of Panei models'''
    assert np.all((targetTemp>=5000*units.K)&(targetTemp<45000*units.K)), \
        "Model invalid at temps less than 4000 or greater than 45,000 K"

    # read panei model grid in
    teffs,masses,radii = \
        read_panei_file(os.path.join(baseDir,'Panei/12C-MR-H-He/12C-MR-H-He.dat'))

    # this function interpolates to give radius as function of temp, mass
    func = interp.SmoothBivariateSpline(teffs,masses,radii)

    # this function specifies the target temp to give just radius as fn of mass
    f2 = lambda x: func(targetTemp,x)[0]
    return f2

def wood_mr(targetTemp,baseDir):
    '''given a target temp, returns a function giving
        radius as a function of mass.

        function is derived from cubic interpolation of wood models'''
    files = ['Wood95/co040.2.04dt1', \
     'Wood95/co050.2.04dt1', \
     'Wood95/co060.2.04dt1', \
     'Wood95/co070.2.04dt1', \
     'Wood95/co080.2.04dt1', \
     'Wood95/co090.2.04dt1', \
     'Wood95/co100.2.04dt1']
    m = np.array([0.4,0.5,0.6,0.7,0.8,0.9,1.0]) * units.M_sun
    r = []
    for file in files:
        temp,rad = read_wood_file( os.path.join(baseDir,file) )
        # linear interpolation to find radius at this mass, temp
        r.append(np.interp(targetTemp.value,temp,rad))

    # fix units
    r = np.array(r)*units.R_sun

    # now return function which interpolates m,r arrays cubically
    return interp.interp1d(m,r,kind='cubic')

def geoFunc(mtest,scaled_mass,rw_a):
    '''given a scaled mass thingy and rw/a, returns a radius in solar units'''
    a3 = scaled_mass*mtest*units.M_sun
    a = a3**(1./3.)
    rtest = rw_a*a
    return rtest.to(units.R_sun).value

def find_wdmass(wdtemp,scaled_mass,rw_a,baseDir,model='hamada'):
    '''for a given white dwarf mass we have two estimates of the white dwarf radius:
        one from WD theoretical models, and one from the scaled_mass (which gives a)
        and rw_a - this is the geometric mass.

        this routine finds the white dwarf mass where these estimates agree, if
        one exists.'''

    assert model in ['hamada','wood','panei'], "Model %s not recognised" % model
    limits = { 'hamada':[0.14,1.44], \
        'wood':[0.4,1.0], \
        'panei':[0.4,1.2] }
    mlo, mhi = limits[model]

    if model == 'hamada':
        rwdFunc = hamada_mr(baseDir)
    elif model == 'wood':
        rwdFunc = wood_mr(wdtemp,baseDir)
    else:
        rwdFunc = panei_mr(wdtemp,baseDir)

    # scipys brentq finds the root of a function - in this case
    # a function which returns the difference in predicted radius at
    # a given mass.
    # geoFunc gives the geometric soln for WD radius at a given mass
    # this function = 0 when two estimates agree
    funcToSolve = lambda x:  geoFunc(x,scaled_mass,rw_a)-rwdFunc(x)

    # first we'll check that it actually changes sign between the two
    # limits of our model. Otherwise it has no root!
    valAtLoLimit = funcToSolve(mlo)
    valAtHiLimit = funcToSolve(mhi)
    if np.sign(valAtLoLimit * valAtHiLimit) > 0:
        # get here only when they are the same sign
        raise Exception('No valid solution for this model')

    # OK, there should be a solution: return it
    return brentq(funcToSolve,mlo,mhi)*units.M_sun

def solve(input_data,baseDir):
    q,dphi,rw,twd,p = input_data

    # Kepler's law gives a quantity related to wd mass and separation, a
    # scaled_mass = a**3/M_wd. I call this the scaled mass.
    scaled_mass = const.G * (1+q) * p**2 / 4.0 / np.pi**2

    # convert white dwarf radius to units of separation, rw/a
    xl1_a = roche.xl1(q)
    rw_a = rw*xl1_a

    solved = True
    try:
        # try wood models
        mw = find_wdmass(twd,scaled_mass,rw_a,baseDir,model='wood')
    except:
        # try panei models (usually for masses above 1 Msun)
        try:
            mw = find_wdmass(twd,scaled_mass,rw_a,baseDir,model='panei')
        except:
            # try hamada models (for masses less than 0.4 or more than 1.2 Msun)
            try:
                mw=find_wdmass(twd,scaled_mass,rw_a,baseDir,model='hamada')
            except:
                solved = False

    # do nothing if none of the models yielded a solution
    # otherwise,
    if solved:
        # donor star mass
        mr = mw*q

        # from this wd mass and scaled mass, find a
        a3 = scaled_mass*mw
        a = a3**(1./3.)
        a = a.to(units.R_sun)

        # inc
        inc = roche.findi(q,dphi)
        sini = np.sin(np.radians(inc))

        # radial velocities
        kw = (2.0*np.pi*sini*q*a/(1+q)/p).to(units.km/units.s)
        kr = kw/q

        #secondary radius
        #use from Warner 1995 (eggleton)
        #radius of sphere with same volume as Roche Lobe...
        r2 = 0.49*a*q**(2.0/3.0)
        r2 /= 0.6 * q**(2.0/3.0) + np.log(1.0+q**(1.0/3.0))

        # need to be a little careful here for different versions of astropy
        data = (q,mw,rw_a*a,mr,r2,a,kw,kr,inc)
        if not quantitySupport:
            data = [getval(datum) for datum in data]

        return data
    else:
        return None


if __name__ == "__main__":

    sns.set()
    parser = argparse.ArgumentParser(description='Calculate physical parameters from MCMC chain of LFIT parameters')
    parser.add_argument('file',action='store',help='input file from MCMC run')
    parser.add_argument('twd',action='store',type=float,help='white dwarf temperature (K)')
    parser.add_argument('e_twd',action='store',type=float,help='error on wd temp')
    parser.add_argument('p',action='store',type=float,help='orbital period (days)')
    parser.add_argument('e_p',action='store',type=float,help='error on period')
    parser.add_argument('--thin','-t',type=int,help='amount to thin MCMC chain by',default=1)
    parser.add_argument('--nthreads','-n',type=int,help='number of threads to run',default=6)
    parser.add_argument('--flat','-f',type=int,help='Factor of thinning if flattened chain used',default=0)

    parser.add_argument('--dir','-d',help='directory with WD models',default='/Users/mmc/lfit/params')
    args = parser.parse_args()
    file = args.file
    thin = args.thin
    nthreads = args.nthreads
    flat = args.flat
    baseDir = args.dir

    print("Reading chain file...")
    if flat > 0:
        # Input chain already thinned but may require additional thinning
        fchain = readflatchain(file)
        nobjects = (flat*len(fchain))/thin
        fchain = fchain[:nobjects]
    else:
        #chain = readchain(file)
        chain = readchain_dask(file)
        nwalkers, nsteps, npars = chain.shape
        fchain = flatchain(chain,npars,thin=thin)
    print("Done!")

    # this is the order of the params in the chain
    nameList = ['fwd','fdisc','fbs','fd','q','dphi','rdisc','ulimb','rwd','scale', \
            'az','frac','rexp','off','exp1','exp2','tilt','yaw','amp_gp','tau_gp','lnprob']
    # we need q, dphi, rw from the chain
    qVals = fchain[:,4]
    dphiVals = fchain[:,5]
    rwVals  = fchain[:,8]
    chainLength = len(qVals)

    # white dwarf temp
    twdVals = np.random.normal(loc=args.twd,scale=args.e_twd,size=chainLength)*units.K
    # period
    pVals = np.random.normal(loc=args.p,scale=args.e_p,size=chainLength)*units.d

    # loop over the MCMC chain, calculating system parameters as we go

    # table for results
    results = Table(names=('q','Mw','Rw','Mr','Rr','a','Kw','Kr','incl'))
    # need to be a little careful about astropy versions here, since only
    # versions >=1.0 allow quantities in tables
    # function below extracts value from quantity and floats alike
    getval = lambda el: getattr(el,'value',el)

    psolve = partial(solve,baseDir=baseDir)
    data = zip(qVals,dphiVals,rwVals,twdVals,pVals)
    solvedParams = PB.map(psolve,data,multiprocess=True)

<<<<<<< HEAD
    print('Writing out results...')
    # loop over these results and put all the solutions in our results table
    bar = PB(solvedParams)
    for thisResult in bar:
=======
    print 'Writing out results...'
    # loop over these results and put all the solutions in our results table
    iStep = 0
    bar = ProgressBar()
    for thisResult in solvedParams:
        bar.render(int(100*iStep/(len(solvedParams))),'Combining data')
        iStep += 1
>>>>>>> 7ba6805d
        if thisResult is not None:
            results.add_row(thisResult)

    print('Found solutions for %d percent of samples in MCMC chain' % (100*float(len(results))/float(chainLength)))
    results.write('physicalparams.log',format='ascii.commented_header')<|MERGE_RESOLUTION|>--- conflicted
+++ resolved
@@ -10,17 +10,6 @@
 from astropy import units
 from astropy.table import Column, Table
 from astropy.utils.console import ProgressBar as PB
-<<<<<<< HEAD
-=======
-from matplotlib import pyplot as plt
-from progress import ProgressBar
-from scipy import interpolate as interp
-from scipy.optimize import brentq, fsolve
-from trm import roche
-
-from mcmc_utils import *
-
->>>>>>> 7ba6805d
 # see if our astropy version supports quantities or not
 quantitySupport = True
 try:
@@ -268,20 +257,10 @@
     data = zip(qVals,dphiVals,rwVals,twdVals,pVals)
     solvedParams = PB.map(psolve,data,multiprocess=True)
 
-<<<<<<< HEAD
     print('Writing out results...')
     # loop over these results and put all the solutions in our results table
     bar = PB(solvedParams)
     for thisResult in bar:
-=======
-    print 'Writing out results...'
-    # loop over these results and put all the solutions in our results table
-    iStep = 0
-    bar = ProgressBar()
-    for thisResult in solvedParams:
-        bar.render(int(100*iStep/(len(solvedParams))),'Combining data')
-        iStep += 1
->>>>>>> 7ba6805d
         if thisResult is not None:
             results.add_row(thisResult)
 
