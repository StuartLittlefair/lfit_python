--- conflicted
+++ resolved
@@ -7,11 +7,7 @@
 import emcee
 import matplotlib.pyplot as plt
 import numpy as np
-<<<<<<< HEAD
 from scipy import interpolate as interp
-=======
-import scipy.interpolate as interp
->>>>>>> 5eda6515
 import seaborn
 from past.utils import old_div
 
@@ -34,7 +30,6 @@
 
     Note that parallax should be provided in MILLIarcseconds.'''
 
-<<<<<<< HEAD
     # arguments are Param objects (see mcmc_utils)
     def __init__(self, teff, logg, plax, ebv):
         self.teff = teff
@@ -44,18 +39,6 @@
 
         # initialise list bit of object with parameters
         self.data = [self.teff, self.logg, self.plax, self.ebv]
-=======
-
-    # arguments are Param objects (see mcmc_utils)
-    def __init__(self,teff,logg,plax,ebv):
-        self.teff = teff
-        self.logg = logg
-        self.plax = plax
-        self.ebv  = ebv
-
-        # initialise list bit of object with parameters
-        self.data = [self.teff,self.logg,self.plax,self.ebv]
->>>>>>> 5eda6515
 
     # these routines are needed so object will behave like a list
     def __getitem__(self, ind):
@@ -69,15 +52,10 @@
 
     def __len__(self):
         return len(self.data)
-<<<<<<< HEAD
 
     def insert(self, ind, val):
         self.data.insert(ind, val)
 
-=======
-    def insert(self, ind, val):
-        self.data.insert(ind,val)
->>>>>>> 5eda6515
     @property
     def npars(self):
         return len(self.data)
@@ -89,18 +67,10 @@
         else:
             return 1000./self.plax.currVal
 
-<<<<<<< HEAD
-
 def parseInput(file):
     ''' reads in a file of key = value entries and returns a dictionary'''
     # Reads in input file and splits it into lines
     blob = np.loadtxt(file, dtype='str', delimiter='\n')
-=======
-def parseInput(file):
-    ''' reads in a file of key = value entries and returns a dictionary'''
-    # Reads in input file and splits it into lines
-    blob = np.loadtxt(file,dtype='str',delimiter='\n')
->>>>>>> 5eda6515
     input_dict = {}
     for line in blob:
         # Each line is then split at the equals sign
@@ -108,29 +78,17 @@
         input_dict[k.strip()] = v.strip()
     return input_dict
 
-<<<<<<< HEAD
-
 def model(thisModel, mask):
-=======
-def model(thisModel,mask):
->>>>>>> 5eda6515
     t, g, p, ebv = thisModel
     d = thisModel.dist
 
     # load bergeron models
     root, _ = os.path.split(__file__)
     data = np.loadtxt(os.path.join(root, 'Bergeron/da_ugrizkg5.txt'))
-<<<<<<< HEAD
 
     teffs = np.unique(data[:, 0])
     loggs = np.unique(data[:, 1])
 
-=======
-
-    teffs = np.unique(data[:,0])
-    loggs = np.unique(data[:,1])
-
->>>>>>> 5eda6515
     nteff = len(teffs)
     nlogg = len(loggs)
     if t >= teffs.max() or t <= teffs.min():
@@ -150,20 +108,11 @@
 
     # A_x/E(B-V) extinction from Cardelli (1989)
     # Where are these values from?? (KG5 estimated)
-<<<<<<< HEAD
     ext = ebv*np.array([5.155, 3.793, 2.751, 2.086, 1.479, 3.5])
     dmod = 5.0*np.log10(d/10.0)
     app_red_mags = abs_mags + ext + dmod
 
     # return app_red_mags
-=======
-
-    ext       = ebv*np.array([5.155,3.793,2.751,2.086,1.479,3.5])
-    dmod      = 5.0*np.log10(d/10.0)
-    app_red_mags = abs_mags + ext + dmod
-
-    #return app_red_mags
->>>>>>> 5eda6515
     return 3631e3*10**(-0.4*app_red_mags[mask])
 
 
@@ -182,31 +131,21 @@
     param = thisModel.plax
     lnp += param.prior.ln_prob(param.currVal)
 
-<<<<<<< HEAD
     # reddening, cannot exceed galactic value (should estimate from line of sight)
     # https://irsa.ipac.caltech.edu/applications/DUST/
-=======
-    # reddening, cannot exceed galactic value of 0.121
->>>>>>> 5eda6515
     param = thisModel.ebv
     lnp += param.prior.ln_prob(param.currVal)
     return lnp
-
-<<<<<<< HEAD
+  
 
 def chisq(thisModel, y, e, mask):
     m = model(thisModel, mask)
-=======
-def chisq(thisModel,y,e,mask):
-    m = model(thisModel,mask)
->>>>>>> 5eda6515
     try:
         resids = (y[mask] - m) / e[mask]
         return np.sum(resids*resids)
     except:
         return np.inf
 
-<<<<<<< HEAD
 
 def ln_likelihood(thisModel, y, e, mask):
     errs = e[mask]
@@ -214,14 +153,6 @@
 
 
 def ln_prob(pars, thisModel, y, e, mask):
-=======
-def ln_likelihood(thisModel,y,e,mask):
-    errs = e[mask]
-    return -0.5*(np.sum( np.log( 2.0*np.pi*errs**2 ) ) + chisq(thisModel,y,e,mask))
-
-def ln_prob(pars,thisModel,y,e,mask):
->>>>>>> 5eda6515
-
     # first we update the model to use the pars suggested by the MCMC chain
     for i in range(thisModel.npars):
         thisModel[i] = pars[i]
@@ -233,28 +164,16 @@
     else:
         return lnp
 
-<<<<<<< HEAD
-
-=======
->>>>>>> 5eda6515
 class Flux(object):
     def __init__(self, val, err, band):
         self.val = val
         self.err = err
         self.band = band
-<<<<<<< HEAD
         self.mag = 2.5*np.log10(3631000 / self.val)
         self.magerr = 2.5*0.434*(self.err / self.val)
 
 
 def plotFluxes(fluxes, fluxes_err, mask, model):
-=======
-        self.mag = 2.5*np.log10(old_div(3631000,self.val))
-        self.magerr = 2.5*0.434*(old_div(self.err,self.val))
-
-def plotFluxes(fluxes,fluxes_err,mask,model):
-
->>>>>>> 5eda6515
     teff, logg, plax, ebv = model
     d = 1000. / plax
 
@@ -262,13 +181,8 @@
     root, fn = os.path.split(__file__)
     data = np.loadtxt(os.path.join(root, 'Bergeron/da_ugrizkg5.txt'))
 
-<<<<<<< HEAD
     teffs = np.unique(data[:, 0])
     loggs = np.unique(data[:, 1])
-=======
-    teffs = np.unique(data[:,0])
-    loggs = np.unique(data[:,1])
->>>>>>> 5eda6515
 
     nteff = len(teffs)
     nlogg = len(loggs)
@@ -285,21 +199,14 @@
 
     # A_x/E(B-V) extinction from Cardelli (1989)
     # Where are these values from?? (KG5 estimated)
-
-<<<<<<< HEAD
     ext = ebv*np.array([5.155, 3.793, 2.751, 2.086, 1.479, 3.5])
     dmod = 5.0*np.log10(d/10)
-=======
-    ext       = ebv*np.array([5.155,3.793,2.751,2.086,1.479,3.5])
-    dmod      = 5.0*np.log10(old_div(d,10.0))
->>>>>>> 5eda6515
     app_red_mags = abs_mags + ext + dmod
 
     # calculate fluxes from model magnitudes
     model_fluxes = 3631e3*10**(-0.4*app_red_mags)
 
     # central wavelengths
-<<<<<<< HEAD
     wavelengths = np.array([355.7, 482.5, 626.1, 767.2, 909.7, 507.5])
 
     seaborn.set(style='ticks')
@@ -309,15 +216,6 @@
                  fmt='o', ls='none', color='r', markersize=6, capsize=None)
     plt.errorbar(wavelengths[mask], fluxes[mask], xerr=None, yerr=fluxes_err[mask],
                  fmt='o', ls='none', color='b', markersize=6, linewidth=1, capsize=None)
-=======
-    wavelengths = np.array([355.7,482.5,626.1,767.2,909.7,507.5])
-
-    seaborn.set(style='ticks')
-    seaborn.set_style({"xtick.direction": "in","ytick.direction": "in"})
-
-    plt.errorbar(wavelengths[mask],model_fluxes[mask],xerr=None,yerr=None,fmt='o',ls='none',color='r',markersize=6,capsize=None)
-    plt.errorbar(wavelengths[mask],fluxes[mask],xerr=None,yerr=fluxes_err[mask],fmt='o',ls='none',color='b',markersize=6,linewidth=1,capsize=None)
->>>>>>> 5eda6515
     plt.xlabel('Wavelength (nm)', fontsize=16)
     plt.tick_params(axis='x', which='major', labelsize=14)
     plt.ylabel('Flux (mJy)', fontsize=16)
@@ -334,21 +232,12 @@
     data = np.loadtxt(os.path.join(root, 'Bergeron/da_ugrizkg5.txt'))
 
     # bergeron model magnitudes
-<<<<<<< HEAD
     umags = data[:, 4]
     gmags = data[:, 5]
     rmags = data[:, 6]
     imags = data[:, 7]
     # zmags = data[:, 8]
     # kg5mags = data[:, 9]
-=======
-    umags = data[:,4]
-    gmags = data[:,5]
-    rmags = data[:,6]
-    # imags = data[:,7]
-    # zmags = data[:,8]
-    # kg5mags = data[:,9]
->>>>>>> 5eda6515
 
     # calculate colours
     ug = umags-gmags
@@ -358,7 +247,6 @@
         gr = gmags-imags
 
     # make grid of teff, logg and colours
-<<<<<<< HEAD
     teff = np.unique(data[:, 0])
     logg = np.unique(data[:, 1])
     nteff = len(teff)
@@ -366,30 +254,16 @@
     # reshape colours onto 2D grid of (logg, teff)
     ug = ug.reshape((nlogg, nteff))
     gr = gr.reshape((nlogg, nteff))
-=======
-    teff = np.unique(data[:,0])
-    logg = np.unique(data[:,1])
-    nteff = len(teff)
-    nlogg = len(logg)
-    # reshape colours onto 2D grid of (logg, teff)
-    ug = ug.reshape((nlogg,nteff))
-    gr = gr.reshape((nlogg,nteff))
->>>>>>> 5eda6515
 
     # DATA!
     # If u band data available, chances are g and r data available too
     # u-g
-<<<<<<< HEAD
     col1 = mags[0].mag - mags[1].mag
-=======
-    col1  = mags[0].mag - mags[1].mag
->>>>>>> 5eda6515
     col1e = np.sqrt(mags[0].magerr**2 + mags[1].magerr**2)
     col1l = mags[0].band + '-' + mags[1].band
 
     if rband_used:
         # g-r
-<<<<<<< HEAD
         col2 = mags[1].mag - mags[2].mag
         col2e = np.sqrt(mags[1].magerr**2 + mags[2].magerr**2)
         col2l = mags[1].band + '-' + mags[2].band
@@ -422,38 +296,6 @@
                      verticalalignment='center', size='small')
     t.set_rotation(45.0)
     """
-=======
-        col2  = mags[1].mag - mags[2].mag
-        col2e = np.sqrt(mags[1].magerr**2 + mags[2].magerr**2)
-        col2l = mags[1].band + '-' + mags[2].band
-
-    else:
-        # g-i
-        col2  = mags[1].mag - mags[3].mag
-        col2e = np.sqrt(mags[1].magerr**2 + mags[3].magerr**2)
-        col2l = mags[1].band + '-' + mags[3].band
-
-    print('%s = %f +/- %f' % (col1l,col1,col1e))
-    print('%s = %f +/- %f' % (col2l,col2,col2e))
-
-    # now plot everthing
-    for a in range(len(logg)):
-        plt.plot(ug[a,:],gr[a,:],'k-')
-
-
-    for a in range(0,len(teff),4):
-        plt.plot(ug[:,a],gr[:,a],'r--')
-
-    # annotate for log g
-    #xa = ug[0,nteff/3]+0.03
-    #ya = gr[0,nteff/3]-0.02
-    #t = plt.annotate('log g = 7.0',xy=(xa,ya),color='k',horizontalalignment='center', verticalalignment='center',size='small')
-    #t.set_rotation(30.0)
-    #xa = ug[-1,nteff/3]-0.05
-    #ya = gr[-1,nteff/3]+0.0
-    #t = plt.annotate('log g = 9.0',xy=(xa,ya),color='k',horizontalalignment='center', verticalalignment='center',size='small')
-    #t.set_rotation(45.0)
->>>>>>> 5eda6515
 
     # annotate for teff
     xa = ug[0, 4] + 0.03
@@ -478,12 +320,8 @@
     xa = ug[0, 24] + 0.01
     ya = gr[0, 24] - 0.01
     val = teff[24]
-<<<<<<< HEAD
     t = plt.annotate('T = %d K' % val, xy=(xa, ya), color='r', horizontalalignment='left',
                      verticalalignment='top', size='small')
-=======
-    t = plt.annotate('T = %d K' % val,xy=(xa,ya),color='r',horizontalalignment='left', verticalalignment='top',size='small')
->>>>>>> 5eda6515
     t.set_rotation(0.0)
 
     # plot data
@@ -495,25 +333,17 @@
     plt.savefig('colorPlot.pdf')
     plt.show()
 
-<<<<<<< HEAD
-
-=======
->>>>>>> 5eda6515
+
 if __name__ == "__main__":
     warnings.simplefilter("ignore")
 
     # Allows input file to be passed to code from argument line
     import argparse
     parser = argparse.ArgumentParser(description='Fit WD Fluxes')
-<<<<<<< HEAD
     parser.add_argument('file', action='store', help="input file")
     parser.add_argument('--summarise', dest='summarise', action='store_true',
                         help='Summarise existing chain file without running a new fit.')
-=======
-    parser.add_argument('file',action='store', help="input file")
-    parser.add_argument('--summarise', dest='summarise', action='store_true', help='Summarise existing chain file without running a new fit.')
     parser.add_argument('--no-chain', dest='nochain', action='store_true', help='No chain file is being used')
->>>>>>> 5eda6515
 
     args = parser.parse_args()
 
@@ -522,7 +352,7 @@
     summarise = args.summarise
     if summarise:
         print("I will NOT run a fit, but just re-create the output figures!")
-<<<<<<< HEAD
+    nochain = args.nochain
 
     # Read information about mcmc, priors, neclipses, sys err
     nburn = int(input_dict['nburn'])
@@ -539,64 +369,13 @@
     ebv = Param.fromString('ebv', input_dict['ebv'])
 
     syserr = float(input_dict['syserr'])
-
-    chain_file = input_dict['chain']
-    flat = int(input_dict['flat'])
-=======
-    nochain = args.nochain
-    if nochain:
-        print("I will NOT use a chain file to define my fluxes!")
-
-    # Read information about mcmc, priors, neclipses, sys err
-    nburn    = int( input_dict['nburn'] )
-    nprod    = int( input_dict['nprod'] )
-    nthread  = int( input_dict['nthread'] )
-    nwalkers = int( input_dict['nwalkers'] )
-    scatter  = float( input_dict['scatter'] )
-    thin     = int( input_dict['thin'] )
-    toFit    = int( input_dict['fit'] )
-
-    teff = Param.fromString('teff', input_dict['teff'] )
-    logg = Param.fromString('logg', input_dict['logg'] )
-    plax = Param.fromString('plax', input_dict['plax'] )
-    ebv  = Param.fromString('ebv', input_dict['ebv'] )
-
-    syserr = float( input_dict['syserr'] )
-
     if not nochain:
         chain_file = input_dict['chain']
-    flat = int( input_dict['flat'] )
-
->>>>>>> 5eda6515
+    flat = int(input_dict['flat'])
 
     # # # # # # # # # # # #
     # Load in chain file  #
     # # # # # # # # # # # #
-<<<<<<< HEAD
-    print("Reading in the chain file,", chain_file)
-    if flat:
-        with open(chain_file, 'r') as f:
-            colKeys = f.readline().strip().split()[1:]
-        fchain = readflatchain(chain_file)
-    else:
-        with open(chain_file, 'r') as f:
-            colKeys = f.readline().strip().split()[1:]
-        chain = readchain_dask(chain_file)
-        print("The chain has the {} walkers, {} steps, and {} pars.".format(*chain.shape))
-        fchain = flatchain(chain, thin=thin)
-    print("Done!")
-
-    # Get the filters used from the column headers
-    filters = [key.lower() for key in colKeys if key.startswith("wdFlux_")]
-    filters = np.array(filters)
-    print("I have the following filters:\n", filters)
-
-    # Create arrays to be filled with all wd fluxes and mags
-    fluxes = [0, 0, 0, 0, 0, 0]
-    fluxes_err = [0, 0, 0, 0, 0, 0]
-    mags = [0, 0, 0, 0, 0, 0]
-=======
-
     if nochain:
         colKeys = []
         fchain = []
@@ -608,7 +387,6 @@
                 colKeys = f.readline().strip().split()[1:]
             fchain = readflatchain(chain_file)
         else:
-            #chain = readchain(chain_file)
             with open(chain_file, 'r') as f:
                 colKeys = f.readline().strip().split()[1:]
             chain = readchain_dask(chain_file)
@@ -622,102 +400,28 @@
         print("I have the following filters:\n", filters)
 
     # Create arrays to be filled with all wd fluxes and mags
-    fluxes = [0,0,0,0,0,0]
-    fluxes_err = [0,0,0,0,0,0]
-    mags = [0,0,0,0,0,0]
-
->>>>>>> 5eda6515
+    fluxes = [0, 0, 0, 0, 0, 0]
+    fluxes_err = [0, 0, 0, 0, 0, 0]
+    mags = [0, 0, 0, 0, 0, 0]
 
     # # # # # # # # # # # # # # # # # # # # # #
     # Collect the fluxes from the fit result. #
     # # # # # # # # # # # # # # # # # # # # # #
-<<<<<<< HEAD
     # In some circumstances, the uband eclipse has to be fit separately
     # e.g. when it is of poor quality
     # For this reason, a uband wd flux and error can be input manually
     uband_used = False
-    if "wdFlux_u" not in colKeys:
-        while True:
-            mode = input('Add seperate u band wd flux and error? (Y/N): ')
-            if mode.upper() == 'Y' or mode.upper() == 'N':
-                break
-            else:
-                print("Please answer Y or N ")
-
-        if mode.upper() == "Y":
-            uflux_in, uflux_err_in = input('Enter uband wd flux and error: ').split()
-            uflux_in = float(uflux_in)
-            uflux_err_in = float(uflux_err_in)
-            uflux = uflux_in
-            uflux_err = np.sqrt(uflux_err_in**2 + (uflux*syserr)**2)
-            fluxes[0] = uflux
-            fluxes_err[0] = uflux_err
-            umag = Flux(uflux, uflux_err, 'u')
-            mags[0] = umag
-            print((uflux, uflux_err))
-            uband_used = True
-
-    # For each filter, fill lists with wd fluxes from mcmc chain, then append to main array
-    else:
+    if "wdFlux_u" in colKeys:
         index = colKeys.index('wdFlux_u')
         uband = fchain[:, index]
-=======
-
-    # In some circumstances, the uband eclipse has to be fit separately
-    # e.g. when it is of poor quality
-    # For this reason, a uband wd flux and error can be input manually
-
-    # if "wdFlux_u" not in colKeys:
-    #     while True:
-    #         mode = input('Add seperate u band wd flux and error? (Y/N): ')
-    #         if mode.upper() == 'Y' or mode.upper() == 'N':
-    #             break
-    #         else:
-    #             print("Please answer Y or N ")
-
-    #     if mode.upper() == "Y":
-    #         uflux_in,uflux_err_in = input('Enter uband wd flux and error: ').split()
-    #         uflux_in = float(uflux_in)
-    #         uflux_err_in = float(uflux_err_in)
-
-    #         uflux = uflux_in
-    #         uflux_err = np.sqrt(uflux_err_in**2 + (uflux*syserr)**2)
-
-    #         fluxes[0] = uflux
-    #         fluxes_err[0] = uflux_err
-
-    #         umag = Flux(uflux,uflux_err,'u')
-    #         mags[0] = umag
-
-    #         print((uflux,uflux_err))
-    #         uband_used = True
-
-
-    # For each filter, fill lists with wd fluxes from mcmc chain, then append to main array
-    if 'wdFlux_u' in colKeys:
-        index = colKeys.index('wdFlux_u')
-        uband = fchain[:,index]
-
->>>>>>> 5eda6515
         uband = np.array([uband])
         # Need to calculate median values and errors
         uflux = np.median(uband)
         uflux_err = np.sqrt((np.std(uband))**2 + (uflux*syserr)**2)
         fluxes[0] = uflux
         fluxes_err[0] = uflux_err
-<<<<<<< HEAD
         umag = Flux(uflux, uflux_err, 'u')
         mags[0] = umag
-        uband_used = True
-
-    if 'wdFlux_g' in colKeys:
-        index = colKeys.index('wdFlux_g')
-        gband = fchain[:, index]
-=======
-
-        umag = Flux(uflux,uflux_err,'u')
-        mags[0] = umag
-
         uband_used = True
     else:
         uband_used = False
@@ -733,36 +437,22 @@
 
             umag = Flux(uflux,uflux_err,'u')
             mags[0] = umag
-
             uband_used = True
-
 
     if 'wdFlux_g' in colKeys:
         index = colKeys.index('wdFlux_g')
-        gband = fchain[:,index]
->>>>>>> 5eda6515
+        gband = fchain[:, index]
 
         gflux = np.median([gband])
         gflux_err = np.sqrt((np.std(gband))**2 + (gflux*syserr)**2)
         fluxes[1] = gflux
         fluxes_err[1] = gflux_err
-
-<<<<<<< HEAD
         gmag = Flux(gflux, gflux_err, 'g')
-=======
-        gmag = Flux(gflux,gflux_err,'g')
->>>>>>> 5eda6515
         mags[1] = gmag
 
         gband_used = True
     else:
         gband_used = False
-<<<<<<< HEAD
-
-    if 'wdFlux_r' in colKeys:
-        index = colKeys.index('wdFlux_r')
-        rband = fchain[:, index]
-=======
         print("Manually enter g' band? y/n")
         cont = input("> ")
         if 'y' in cont.lower():
@@ -780,31 +470,19 @@
 
     if 'wdFlux_r' in colKeys:
         index = colKeys.index('wdFlux_r')
-        rband = fchain[:,index]
->>>>>>> 5eda6515
+        rband = fchain[:, index]
 
         rband = np.array([rband])
         rflux = np.median(rband)
         rflux_err = np.sqrt((np.std(rband))**2 + (rflux*syserr)**2)
         fluxes[2] = rflux
         fluxes_err[2] = rflux_err
-
-<<<<<<< HEAD
         rmag = Flux(rflux, rflux_err, 'r')
-=======
-        rmag = Flux(rflux,rflux_err,'r')
->>>>>>> 5eda6515
         mags[2] = rmag
 
         rband_used = True
     else:
         rband_used = False
-<<<<<<< HEAD
-
-    if 'wdFlux_i' in colKeys:
-        index = colKeys.index('wdFlux_i')
-        iband = fchain[:, index]
-=======
         print("Manually enter r' band? y/n")
         cont = input("> ")
         if 'y' in cont.lower():
@@ -822,8 +500,7 @@
 
     if 'wdFlux_i' in colKeys:
         index = colKeys.index('wdFlux_i')
-        iband = fchain[:,index]
->>>>>>> 5eda6515
+        iband = fchain[:, index]
 
         iband = np.array([iband])
         iflux = np.median(iband)
@@ -831,22 +508,12 @@
         fluxes[3] = iflux
         fluxes_err[3] = iflux_err
 
-<<<<<<< HEAD
         imag = Flux(iflux, iflux_err, 'i')
-=======
-        imag = Flux(iflux,iflux_err,'i')
->>>>>>> 5eda6515
         mags[3] = imag
 
         iband_used = True
     else:
         iband_used = False
-<<<<<<< HEAD
-
-    if 'wdFlux_z' in colKeys:
-        index = colKeys.index('wdFlux_z')
-        zband = fchain[:, index]
-=======
         print("Manually enter i' band? y/n")
         cont = input("> ")
         if 'y' in cont.lower():
@@ -864,31 +531,19 @@
 
     if 'wdFlux_z' in colKeys:
         index = colKeys.index('wdFlux_z')
-        zband = fchain[:,index]
->>>>>>> 5eda6515
+        zband = fchain[:, index]
 
         zband = np.array([zband])
         zflux = np.median(zband)
         zflux_err = np.sqrt((np.std(zband))**2 + (zflux*syserr)**2)
         fluxes[4] = zflux
         fluxes_err[4] = zflux_err
-
-<<<<<<< HEAD
         zmag = Flux(zflux, zflux_err, 'z')
-=======
-        zmag = Flux(zflux,zflux_err,'z')
->>>>>>> 5eda6515
         mags[4] = zmag
 
         zband_used = True
     else:
         zband_used = False
-
-<<<<<<< HEAD
-    if 'wdFlux_kg5' in colKeys:
-        index = colKeys.index('wdFlux_kg5')
-        kg5band = fchain[:, index]
-=======
         print("Manually enter z' band? y/n")
         cont = input("> ")
         if 'y' in cont.lower():
@@ -902,32 +557,23 @@
             mags[4] = zmag
 
             zband_used = True
-
-
+            
     if 'wdFlux_kg5' in colKeys:
         index = colKeys.index('wdFlux_kg5')
-        kg5band = fchain[:,index]
->>>>>>> 5eda6515
+        kg5band = fchain[:, index]
 
         kg5band = np.array([kg5band])
         kg5flux = np.median(kg5band)
         kg5flux_err = np.sqrt((np.std(kg5band))**2 + (kg5flux*syserr)**2)
         fluxes[5] = kg5flux
         fluxes_err[5] = kg5flux_err
-
-<<<<<<< HEAD
         kg5mag = Flux(kg5flux, kg5flux_err, 'kg5')
-=======
-        kg5mag = Flux(kg5flux,kg5flux_err,'kg5')
->>>>>>> 5eda6515
         mags[5] = kg5mag
 
         kg5band_used = True
     else:
         kg5band_used = False
 
-<<<<<<< HEAD
-=======
         print("Manually enter kg5' band? y/n")
         cont = input("> ")
         if 'y' in cont.lower():
@@ -942,8 +588,6 @@
 
             kg5band_used = True
 
-
->>>>>>> 5eda6515
     # Arrays containing all fluxes and errors
     fluxes = np.array(fluxes)
     fluxes_err = np.array(fluxes_err)
@@ -952,47 +596,25 @@
     e = fluxes_err
 
     # Create mask to discard any filters that are not used
-<<<<<<< HEAD
     mask = np.array([uband_used, gband_used, rband_used, iband_used, zband_used, kg5band_used])
 
     print("I'm using the filters:")
     temp = ['u', 'g', 'r', 'i', 'z', 'kg5']
-=======
-    if 'uflux' in locals(): uband_used = True
-
-    mask = np.array([uband_used,gband_used,rband_used,iband_used,zband_used,kg5band_used])
-
-    print("I'm using the filters:")
-    temp = ['u', 'g', 'r','i' , 'z', 'kg5']
->>>>>>> 5eda6515
     for t, m, flux in zip(temp, mask, fluxes):
         report = ''
         if m:
             report = '  -> Mean Flux: {:3f}'.format(flux)
         print("{}: {}{}".format(t, m, report))
 
-<<<<<<< HEAD
     # # # # # # # # #
     # Model Fitting #
     # # # # # # # # #
     myModel = wdModel(teff, logg, plax, ebv)
-=======
-
-    # # # # # # # # #
-    # Model Fitting #
-    # # # # # # # # #
-
-    myModel = wdModel(teff,logg,plax,ebv)
->>>>>>> 5eda6515
     npars = myModel.npars
 
     if summarise:
         chain = readchain_dask('chain_wd.txt')
-<<<<<<< HEAD
         nameList = ['Teff', 'log g', 'Parallax', 'E(B-V)']
-=======
-        nameList = ['Teff','log g','Parallax','E(B-V)']
->>>>>>> 5eda6515
 
         # Plot the likelihoods
         fig, ax = plt.subplots()
@@ -1020,19 +642,11 @@
         flat = flatchain(chain[:, :, :-1])
         bestPars = []
         for i in range(npars):
-<<<<<<< HEAD
             par = flat[:, i]
             lolim, best, uplim = np.percentile(par, [16, 50, 84])
             myModel[i] = best
 
             print("%s = %f +%f -%f" % (nameList[i], best, uplim-best, best-lolim))
-=======
-            par = flat[:,i]
-            lolim,best,uplim = np.percentile(par,[16,50,84])
-            myModel[i] = best
-
-            print("%s = %f +%f -%f" % (nameList[i],best,uplim-best,best-lolim))
->>>>>>> 5eda6515
             bestPars.append(best)
 
         print("Creating corner plots...")
@@ -1045,12 +659,7 @@
 
     if toFit:
         guessP = np.array(myModel)
-<<<<<<< HEAD
         nameList = ['Teff', 'log_g', 'Parallax', 'E(B-V)']
-=======
-        nameList = ['Teff','log_g','Parallax','E(B-V)']
->>>>>>> 5eda6515
-
         p0 = emcee.utils.sample_ball(guessP, scatter*guessP, size=nwalkers)
         sampler = emcee.EnsembleSampler(
             nwalkers,
@@ -1060,18 +669,10 @@
             threads=nthread
         )
 
-<<<<<<< HEAD
         # burnIn
         pos, prob, state = run_burnin(sampler, p0, nburn)
 
         # production
-=======
-        #burnIn
-        pos, prob, state = run_burnin(sampler, p0, nburn)
-        #pos, prob, state = sampler.run_mcmc(p0,nburn)
-
-        #production
->>>>>>> 5eda6515
         sampler.reset()
         col_names = "walker_no " + ' '.join(nameList) + ' ln_prob'
         sampler = run_mcmc_save(
@@ -1103,27 +704,16 @@
         plt.savefig('likelihoods.png')
         plt.close()
 
-<<<<<<< HEAD
-=======
-
->>>>>>> 5eda6515
         bestPars = []
         for i in range(npars):
             par = chain[:, i]
             lolim, best, uplim = np.percentile(par, [16, 50, 84])
             myModel[i] = best
 
-<<<<<<< HEAD
             print("%s = %f +%f -%f" % (nameList[i], best, uplim-best, best-lolim))
             bestPars.append(best)
         print("Creating corner plots...")
         fig = thumbPlot(chain, nameList)
-=======
-            print("%s = %f +%f -%f" % (nameList[i],best,uplim-best,best-lolim))
-            bestPars.append(best)
-        print("Creating corner plots...")
-        fig = thumbPlot(chain,nameList)
->>>>>>> 5eda6515
         fig.savefig('cornerPlot.pdf')
         fig.show()
         plt.close()
@@ -1133,19 +723,11 @@
     print("Done!")
 
     dof = len(mags) - mags.count(0) - npars - 1
-<<<<<<< HEAD
     print("Chisq = %.2f (%d D.O.F)" % (chisq(myModel, y, e, mask), dof))
-=======
-    print("Chisq = %.2f (%d D.O.F)" % (chisq(myModel,y,e,mask), dof))
->>>>>>> 5eda6515
 
     # Plot color-color plot
     if mask[0]:
         plotColors(mags)
 
     # Plot measured and model fluxes
-<<<<<<< HEAD
-    plotFluxes(fluxes, fluxes_err, mask, bestPars)
-=======
-    plotFluxes(fluxes,fluxes_err,mask,bestPars)
->>>>>>> 5eda6515
+    plotFluxes(fluxes, fluxes_err, mask, bestPars)