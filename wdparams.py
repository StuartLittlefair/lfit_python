--- conflicted
+++ resolved
@@ -20,13 +20,10 @@
     can be passed to MCMC routines for calculating model and chisq, and prior prob
 
     also behaves like a list, of the current values of all parameters
-<<<<<<< HEAD
-    this enables it to be seamlessly used with emcee'''
-=======
     this enables it to be seamlessly used with emcee
 
     Note that parallax should be provided in MILLIarcseconds.'''
->>>>>>> 4821ee31
+
 
     # arguments are Param objects (see mcmc_utils)
     def __init__(self,teff,logg,plax,ebv):
@@ -36,11 +33,7 @@
         self.ebv  = ebv
 
         # initialise list bit of object with parameters
-<<<<<<< HEAD
-        self.data = [self.teff,self.logg,self.dist,self.ebv]
-=======
         self.data = [self.teff,self.logg,self.plax,self.ebv]
->>>>>>> 4821ee31
 
     # these routines are needed so object will behave like a list
     def __getitem__(self,ind):
@@ -57,13 +50,10 @@
     def npars(self):
         return len(self.data)
 
-<<<<<<< HEAD
-=======
     @property
     def dist(self):
         return 1000./self.plax
 
->>>>>>> 4821ee31
 def parseInput(file):
     ''' reads in a file of key = value entries and returns a dictionary'''
     # Reads in input file and splits it into lines
@@ -76,13 +66,9 @@
     return input_dict
 
 def model(thisModel,mask):
-<<<<<<< HEAD
-    t, g, d, ebv = thisModel
-=======
     t, g, p, ebv = thisModel
     d = thisModel.dist
->>>>>>> 4821ee31
-
+    
     # load bergeron models
     myLoc = realpath(__file__)
     myLoc = myLoc.split('/')[:-1]
@@ -179,24 +165,11 @@
 
 def plotFluxes(fluxes,fluxes_err,mask,model):
 
-<<<<<<< HEAD
-    teff = model[0]
-    logg = model[1]
-    d = model[2]
-    ebv = model[3]
-
-    # load bergeron models
-    myLoc = realpath(__file__)
-    myLoc = myLoc.split('/')[:-1]
-    myLoc = '/'.join(myLoc)
-    data = np.loadtxt(myLoc + '/Bergeron/da_ugrizkg5.txt')
-=======
     teff, logg, plax, ebv = model
     d = model.dist
 
     # load bergeron models
     data = numpy.loadtxt('Bergeron/da_ugrizkg5.txt')
->>>>>>> 4821ee31
 
     teffs = np.unique(data[:,0])
     loggs = np.unique(data[:,1])
@@ -380,19 +353,12 @@
     for ecl in range(0,neclipses):
         filters.append(input_dict['fil_{0}'.format(ecl)])
     filters = np.array(filters)
-<<<<<<< HEAD
     print("I have the following filters:\n", filters)
-=======
-    print(filters)
->>>>>>> 4821ee31
 
     # Load in chain file
     file = input_dict['chain']
 
-<<<<<<< HEAD
     print("Reading in the chain file,", file)
-=======
->>>>>>> 4821ee31
     if flat:
         fchain = readflatchain(file)
     else:
@@ -400,10 +366,7 @@
         chain = readchain_dask(file)
         nwalkers, nsteps, npars = chain.shape
         fchain = flatchain(chain,npars,thin=thin)
-<<<<<<< HEAD
     print("Done!")
-=======
->>>>>>> 4821ee31
 
     # Create array of indexes of same filter type
     uband_filters = np.where(filters == 'u')
@@ -602,28 +565,17 @@
     if 'uflux' in locals(): uband_used = True
     mask = np.array([uband_used,gband_used,rband_used,iband_used,zband_used,kg5band_used])
 
-<<<<<<< HEAD
     print("I'm using the filters:")
     temp = ['u', 'g', 'r','i' , 'z', 'kg5']
     for t, m in zip(temp, mask):
         print("{}: {}".format(t, m))
-    print(mask)
     myModel = wdModel(teff,logg,dist,ebv)
-=======
-    print(mask)
-    myModel = wdModel(teff,logg,plax,ebv)
->>>>>>> 4821ee31
 
     npars = myModel.npars
 
     if toFit:
-<<<<<<< HEAD
-        guessP = np.array([par for par in myModel])
-        nameList = ['Teff','log g','d','E(B-V)']
-=======
         guessP = np.array(model)
         nameList = ['Teff','log g','Parallax','E(B-V)']
->>>>>>> 4821ee31
 
         p0 = emcee.utils.sample_ball(guessP,scatter*guessP,size=nwalkers)
         sampler = emcee.EnsembleSampler(nwalkers,npars,ln_prob,args=[myModel,y,e,mask],threads=nthread)
