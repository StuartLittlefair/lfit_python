import multiprocessing as mp
import os
# import warnings

import ptemcee
import matplotlib.pyplot as plt
import numpy as np
import pandas as pd
import scipy.interpolate as interp
from astropy.stats import sigma_clipped_stats

from mcmc_utils import (flatchain, initialise_walkers_pt, readchain,
                        readflatchain, run_burnin, run_ptmcmc_save, thumbPlot)
from model import Param

# Location of data tables
ROOT, _ = os.path.split(__file__)

# Define helper functions for the MCMC fit
def ln_prior(vect, model):
    # first we update the model to use the pars suggested by the MCMC chain
    for i in range(model.npars):
        model[i] = vect[i]

    lnp = 0.0

    # teff, (usually uniform between allowed range - 6 to 90,000)
    param = model.teff
    lnp += param.prior.ln_prob(param.currVal)

    # logg, uniform between allowed range (7.01 to 8.99), or Gaussian from constraints
    param = model.logg
    lnp += param.prior.ln_prob(param.currVal)

    # Parallax, gaussian prior of the gaia value.
    param = model.plax
    lnp += param.prior.ln_prob(param.currVal)

    # reddening, cannot exceed galactic value (should estimate from line of sight)
    # https://irsa.ipac.caltech.edu/applications/DUST/
    param = model.ebv
    lnp += param.prior.ln_prob(param.currVal)
    return lnp

def ln_likelihood(vect, model):
    # first we update the model to use the pars suggested by the MCMC chain
    for i in range(model.npars):
        model[i] = vect[i]

    errs = []
    for obs in model.obs_fluxes:
        errs.append(obs.err)
    errs = np.array(errs)

    chisq = model.chisq()

    return -0.5*(np.sum(np.log(2.0*np.pi*errs**2)) + chisq)

def ln_prob(vect, model):
    # first we update the model to use the pars suggested by the MCMC chain
    for i in range(model.npars):
        model[i] = vect[i]

    lnp = ln_prior(vect, model)
    if np.isfinite(lnp):
        return lnp + ln_likelihood(vect, model)
    else:
        return lnp

def parseInput(file):
    ''' reads in a file of key = value entries and returns a dictionary'''
    # Reads in input file and splits it into lines
    blob = np.loadtxt(file, dtype='str', delimiter='\n')
    input_dict = {}
    for line in blob:
        # Each line is then split at the equals sign
        k, v = line.split('=')
        input_dict[k.strip()] = v.strip()
    return input_dict

def sdss2kg5(g, r):
    KG5 = g  - 0.2240*(g-r)**2 - 0.3590*(g-r) + 0.0460
    return KG5
sdss2kg5_vect = np.vectorize(sdss2kg5)

def sdssmag2flux(mag):
    return 3631e3*np.power(10, -0.4*mag)


class wdModel():
    '''wd model
    can be passed to MCMC routines for calculating model and chisq, and prior prob

    also behaves like a list, of the current values of all parameters
    this enables it to be seamlessly used with emcee

    Note that parallax should be provided in MILLIarcseconds.'''

    # arguments are Param objects (see mcmc_utils)
    def __init__(self, teff, logg, plax, ebv, fluxes, debug=False):
        self.DEBUG = debug

        self.teff = teff
        self.logg = logg
        self.plax = plax
        self.ebv = ebv

        # initialise list bit of object with parameters
        self.variables = [self.teff, self.logg, self.plax, self.ebv]

        # Observed data
        self.obs_fluxes = fluxes

        # Teff, logg to model SDSS magnitudes tables
        self.DA = pd.read_csv(os.path.join(ROOT, 'Bergeron/Table_DA'), delim_whitespace=True, skiprows=0, header=1)
        self.loggs = np.unique(self.DA['log_g'])
        self.teffs = np.unique(self.DA['Teff'])
        self.nlogg = len(self.loggs)
        self.nteff = len(self.teffs)

        # Extinction coefficient dictionary
        self.extinction_coefficients = {
            'u_s': 5.155,
            'g_s': 3.793,
            'r_s': 2.751,
            'i_s': 2.086,
            'z_s': 1.479,
            'kg5': 3.5,
        }

    # these routines are needed so object will behave like a list
    def __getitem__(self, ind):
        return self.variables[ind].currVal

    def __setitem__(self, ind, val):
        self.variables[ind].currVal = val

    def __delitem__(self, ind):
        self.variables.remove(ind)

    def __len__(self):
        return len(self.variables)

    def insert(self, ind, val):
        self.variables.insert(ind, val)

    @property
    def npars(self):
        return len(self.variables)

    @property
    def dist(self):
        if self.plax.currVal <= 0.0:
            if self.DEBUG:
                print("Warning! Parallax, {} <= 0.0".format(self.plax.currVal))
            return np.inf
        else:
            return 1000./self.plax.currVal

    def __str__(self):
        return "<wdModel with teff {:.3f} || logg {:.3f} || plax {:.3f} || ebv {:.3f} || Debugging {}>".format(self.teff.currVal, self.logg.currVal, self.plax.currVal, self.ebv.currVal, self.DEBUG)

    def gen_absolute_mags(self):
        '''
        Take my Teff and logg, and interpolate a model absolute magnitude corresponding to each of my observations.
        Returns a magnitude observed in Super SDSS, with HCAM, on the GTC.
        '''
        t, g = self.teff.currVal, self.logg.currVal

        abs_mags = []
        for obs in self.obs_fluxes:
            if self.DEBUG:
                print("\n Interpolating Bergeron model magnitude, with observing band (HCAM, Super) {}".format(obs.band))
            band = obs.band

            # Get the Bergeron magnitude for this Teff, logg in this band on the GTC/HCAM
            if band == 'kg5':
                if self.DEBUG:
                    print("This is a kg5 band, so I will infer the model magnitude from g and r")
                # KG5 mags must be inferred
                gmags = np.array(self.DA['g_s'])
                rmags = np.array(self.DA['r_s'])

                z = sdss2kg5_vect(gmags, rmags)
                z = z.reshape((self.nlogg,self.nteff))

            else:
                z = np.array(self.DA[band])
                z = z.reshape((self.nlogg,self.nteff))

            # cubic bivariate spline interpolation on <z>
            func = interp.RectBivariateSpline(self.loggs,self.teffs,z,kx=3,ky=3)
            mag = func(g,t)[0,0]

            abs_mags.append(mag)

            if self.DEBUG:
                print("Interpolated a magnitude of {:.3f} from Bergeron table".format(func(g,t)[0,0]))
                print("After applying color corrections, the magnitude is {:.3f}".format(mag))
                print("\n------------------------------------\n")

        return np.array(abs_mags)

    def gen_apparent_mags(self):
        '''Apply distance modulus and extinction to my generated magnitudes.
        Observed above the atmosphere, from earth, in super SDSS, with HCAM, on the GTC.
        '''
        # Get absolute magnitudes
        abs_mags = self.gen_absolute_mags()

        # Apply distance modulus
        d = self.dist
        dmod = 5.0*np.log10(d/10.0)

        if self.DEBUG:
            print("Model holds parallax = {:.3f}".format(self.plax.currVal))
            print("            distance = {:.3f}".format(d))
            print("    Distance modulus = {:.3f}".format(dmod))
        mags = abs_mags + dmod

        # Apply extinction coefficients. At the same time, collect errors
        for i, obs in enumerate(self.obs_fluxes):
            band = obs.band
            ex = self.extinction_coefficients[band]
            ex *= self.ebv.currVal

            if self.DEBUG:
                print("Band {}: Extinction: {:.3f}".format(band, ex))

            mags[i] += ex

        if self.DEBUG:
            print("Got apparent magnitudes.")
            for obs, mag in zip(self.obs_fluxes, mags):
                band = obs.band
                print(" {}: {:.3f}".format(band, mag))

        if self.DEBUG:
            print("\n------------------------------------\n")

        return mags

    def chisq(self):
        '''Set internal teff and logg, calculate the model WD fluxes for that,
        and compute chisq from the obervations'''
        mags = self.gen_apparent_mags()
        flux_errs = np.zeros_like(mags)
        fluxes = sdssmag2flux(mags)

        # collect errors
        for i, obs in enumerate(self.obs_fluxes):
            flux_errs[i] = obs.err

        # Collect observed GTC/HCAM magnitudes.
        teff, logg = self.teff.currVal, self.logg.currVal
        obs_mags = np.array([obs.bergeron_mag(teff, logg) for obs in self.obs_fluxes])
        # Convert to fluxes
        obs_fluxes = sdssmag2flux(obs_mags)

        # Chisquared
        chisq = np.power(((fluxes - obs_fluxes)/flux_errs), 2)
        chisq = np.sum(chisq)

        return chisq


class Flux(object):
    BANDS = ['u', 'g', 'r', 'i', 'z']

    LAMBDAS = {
        'u':    355.7,
        'g':    482.5,
        'r':    626.1,
        'i':    767.2,
        'z':    909.7,
        'kg5':  507.5,
        'u_s':  352.6,
        'g_s':  473.2,
        'r_s':  619.9,
        'i_s':  771.1,
        'z_s':  915.6,
        'us':  352.6,
        'gs':  473.2,
        'rs':  619.9,
        'is':  771.1,
        'zs':  915.6,
    }

    def __init__(self, val, err, band, syserr=0.03, debug=False):
        self.DEBUG = debug

        self.flux = val
        self.err = np.sqrt(err**2 + (val*syserr)**2)

        # This is the actual band observed with.
        self.orig_band = band

        self.cent_lambda = self.LAMBDAS[band]

        self.mag = 2.5*np.log10(3631e3 / self.flux)
        self.magerr = 2.5*0.434*(self.err / self.flux)


        ## Get the correction I need from the user
        # Valid telescopes, and their instruments
        instruments = {
            'ntt': ['ucam'],
            'gtc': ['hcam'],
            'wht': ['hcam', 'ucam'],
            'tnt': ['uspec'],
            'none': ['']
        }
        filters = {
            'ucam': ['u', 'g', 'r', 'i', 'z', 'u_s', 'g_s', 'r_s', 'i_s', 'z_s'],
            'hcam': ['u', 'g', 'r', 'i', 'z', 'u_s', 'g_s', 'r_s', 'i_s', 'z_s'],
            'uspec': ['u', 'g', 'r', 'i', 'z']
        }

        if 'y' in input("Apply correction? y/n: ").lower():
            self.correct_me = True
            print("\nWhat telescope was band {} observed with? {}".format(band, instruments.keys()))
            tel = input("> ")
            while tel not in instruments.keys():
                print("\nThat telescope is not supported! ")
                tel = input("> ")
            if tel == 'none':
                print("Not performing a color correction on this filter")
                self.correct_me = False
                return

            print("What instrument was band {} observed with? {}".format(band, instruments[tel]))
            inst = input("> ")
            while inst not in instruments[tel]:
                inst = input("That is not a valid instrument for this telescope!\n> ")

            print("\nWhat filter was used for this observation? Labelled as {}".format(band))
            print("Options: {}".format(filters[inst]))
            filt = input("> ")
            while filt not in filters[inst]:
                print("That is not available on that instrument!")
                filt = input("Enter a filter: ")

            print("This is a 'super' filter, so I need to do some colour corrections. Using the column {0}, which is the magnitude in (HCAM/GTC/super filter - {0})".format(filt))



            # Save the correction table for this band here
            correction_table_fname = 'color_corrections_HCAM-GTC-super_minus_{}_{}.csv'.format(tel, inst)
            script_loc = os.path.split(__file__)[0]
            correction_table_fname = os.path.join(script_loc, 'color_correction_tables', correction_table_fname)
            print("Table is stored at {}".format(correction_table_fname))

            # Create an interpolater for the color corrections
            correction_table = pd.read_csv(correction_table_fname)

            # Model table teffs
            teffs = np.unique(correction_table['Teff'])
            loggs = np.unique(correction_table['logg'])

            # Color Correction table contains regular - super color, sorted by Teff, then logg
            corrections = np.array(correction_table[filt])
            corrections = corrections.reshape(len(teffs),len(loggs))

            self.orig_band = filt
            self.correction_func = interp.RectBivariateSpline(teffs, loggs, corrections, kx=3, ky=3)
        else:
            self.correct_me = False

<<<<<<< HEAD
        # This is the HCAM-equivalent band
        if '_s' in self.orig_band:
            self.band = self.orig_band
        else:
            self.band = self.orig_band + '_s'

=======
        try:
            LOGFILE.write("Created a flux observation with these characteristics:\n")
            LOGFILE.write("Apply correction to HiPERCAM/GTC/Super filters: {}\n".format(self.correct_me))
            LOGFILE.write("Telescope: {}\n".format(tel))
            LOGFILE.write("Instrument: {}\n".format(inst))
            LOGFILE.write("Filter: {}\n".format(filt))
            LOGFILE.write("to make the correction, I'll read off the filter from the table found here: {}\m".format(correction_table_fname))
            LOGFILE.write("\n-=-=-=-=-=-=-=-=-=-=-=-=-=-=-=-=-=-=-=-=-=-=-=-=-\n\n")
        except:
            pass
>>>>>>> a156f1c7
        print("Finished setting up this flux!\n\n")


    def __str__(self):
        return "Flux object with band {} (HCAM equivalent: {}), flux {:.5f}, magnitude {:.3f}. I{} need to be color corrected to HCAM/GTC, super SDSS!".format(
            self.orig_band, self.band, self.flux, self.mag, "" if self.correct_me else " DON'T"
        )


    def color_correct_GTC_minus_obs(self, teff, logg):
        correction = 0.0

        # Interpolate the correction for this teff, logg
        if self.DEBUG:
            print("\nInterpolating color correction for band {} T: {:.0f} || logg: {:.3f}".format(self.band, teff, logg))

        if self.correct_me:
            correction = self.correction_func(teff, logg)[0,0]
        else:
            correction = 0.0

        if self.DEBUG:
            print("Got a correction of {:.3f} mags for {}".format(correction, self.band))
            print(" (I have a natively observed magnitude of {:.6f})".format(self.mag))

        return correction


    def bergeron_mag(self, teff, logg):
        '''Returns the calculated magnitude of this WD, as if it was observed
        with HiPERCAM on the GTC'''
        corr = self.color_correct_GTC_minus_obs(teff, logg)
        corrmag = self.mag + corr

        if self.DEBUG:
            print("Band {} || Magnitude: {:.6f} || Correction: {:.5f} || GTC/HCAM magnitude: {:.6f}".format(self.band, self.mag, corr, corrmag))

        return corrmag



def plotColors(model):
    print("\n\n-----------------------------------------------")
    print("Creating color plots...")
    _, ax = plt.subplots(figsize=(6,6))

    # OBSERVED DATA
    flux_u = [obs for obs in model.obs_fluxes if 'u' in obs.band][0]
    flux_g = [obs for obs in model.obs_fluxes if 'g' in obs.band][0]
    flux_r = [obs for obs in model.obs_fluxes if 'r' in obs.band][0]
    print("Observations:\n    {}\n    {}\n    {}".format(flux_u, flux_g, flux_r))

    obs_ug_err = np.sqrt((flux_u.magerr**2) + (flux_g.magerr**2))
    obs_gr_err = np.sqrt((flux_g.magerr**2) + (flux_r.magerr**2))

    # Correct magnitudes to the Bergeron frame
    t, g = model.teff.currVal, model.logg.currVal
    u_mag = flux_u.bergeron_mag(t, g)
    g_mag = flux_g.bergeron_mag(t, g)
    r_mag = flux_r.bergeron_mag(t, g)

    if model.DEBUG:
        print("Observation bergeron magnitudes (GTC/HCAM), uncorrected for extinction:")
        print("   Magnitudes:\n     u: {}\n     g: {}\n     r: {}".format(u_mag, g_mag, r_mag))

    # subtract interstellar extinction
    ex = model.ebv
    u_mag -= model.extinction_coefficients['u_s'] * ex.currVal
    g_mag -= model.extinction_coefficients['g_s'] * ex.currVal
    r_mag -= model.extinction_coefficients['r_s'] * ex.currVal

    print("After correcting to GTC/HCAM/Super, and removing IS extinction:")
    print("   Magnitudes:\n     u: {}\n     g: {}\n     r: {}".format(u_mag, g_mag, r_mag))

    ug_mag = u_mag - g_mag
    gr_mag = g_mag - r_mag

    print("Observed Colors in the HCAM/GTC/super lightpath (corrected for IS extinction):")
    print("u-g = {:> 5.3f}+/-{:< 5.3f}".format(ug_mag, obs_ug_err))
    print("g-r = {:> 5.3f}+/-{:< 5.3f}".format(gr_mag, obs_gr_err))


    # Generate the model's apparent magnitudes (no atmosphere, no IS extinction), and plot that color too
    # Get absolute magnitudes
    abs_mags = model.gen_absolute_mags()
    # Apply distance modulus
    dmod = 5.0*np.log10(model.dist/10.0)
    modelled_mags = abs_mags + dmod

    # Calculate the colours
    bands = [obs.orig_band for obs in model.obs_fluxes]
    u_index = bands.index(flux_u.orig_band)
    g_index = bands.index(flux_g.orig_band)
    r_index = bands.index(flux_r.orig_band)
    if model.DEBUG:
        print("Bergeron model interpolations for T: {:.0f}, log(g): {:.3f}...".format(model.teff.currVal, model.logg.currVal))
        print("Observed bands: {}".format(bands))
        print("Modelled mags: {}".format(modelled_mags))
        print("Indexes|| u: {} || g: {} || r: {}\n".format(u_index, g_index, r_index))

    model_ug = modelled_mags[u_index] - modelled_mags[g_index]
    model_gr = modelled_mags[g_index] - modelled_mags[r_index]

    # bergeron model magnitudes, will be plotted as tracks
    bergeron_umags = np.array(model.DA['u_s'])
    bergeron_gmags = np.array(model.DA['g_s'])
    bergeron_rmags = np.array(model.DA['r_s'])

    # calculate colours
    ug = bergeron_umags-bergeron_gmags
    gr = bergeron_gmags-bergeron_rmags

    # make grid of teff, logg from the bergeron table
    teffs = np.unique(model.DA['Teff'])
    loggs = np.unique(model.DA['log_g'])
    nteff = len(teffs)
    nlogg = len(loggs)
    # reshape colours onto 2D grid of (logg, teff)
    ug = ug.reshape((nlogg, nteff))
    gr = gr.reshape((nlogg, nteff))


    # Plotting
    # Bergeron cooling tracks and isogravity contours
    for a in range(nlogg):
        ax.plot(ug[a, :], gr[a, :], 'k-')
    for a in range(0, nteff, 4):
        ax.plot(ug[:, a], gr[:, a], 'r--')

    # Observed color
    ax.errorbar(
        x=ug_mag, y=gr_mag,
        xerr=obs_ug_err,
        yerr=obs_gr_err,
        fmt='o', ls='none', color='darkred', capsize=3,
        label='Observed (GTC/HCAM calculated)'
    )

    # Modelled color
    ax.errorbar(
        x=model_ug, y=model_gr,
        fmt='o', ls='none', color='blue', capsize=3,
        label='Modelled - T: {:.0f} | logg: {:.2f}'.format(t, g)
    )

    # annotate for teff
    xa = ug[0, 4] + 0.03
    ya = gr[0, 4]
    val = teffs[4]
    t = ax.annotate(
        'T = %d K' % val, xy=(xa, ya), color='r',
        horizontalalignment='left',
        verticalalignment='center', size='small'
    )
    t.set_rotation(0.0)

    xa = ug[0, 8] + 0.03
    ya = gr[0, 8]
    val = teffs[8]
    t = ax.annotate(
        'T = %d K' % val, xy=(xa, ya), color='r',
        horizontalalignment='left',
        verticalalignment='center', size='small'
    )
    t.set_rotation(0.0)

    xa = ug[0, 20] + 0.01
    ya = gr[0, 20] - 0.01
    val = teffs[20]
    t = ax.annotate(
        'T = %d K' % val, xy=(xa, ya), color='r',
        horizontalalignment='left',
        verticalalignment='top', size='small'
    )
    t.set_rotation(0.0)

    xa = ug[0, 24] + 0.01
    ya = gr[0, 24] - 0.01
    val = teffs[24]
    t = ax.annotate(
        'T = %d K' % val, xy=(xa, ya), color='r',
        horizontalalignment='left',
        verticalalignment='top', size='small'
    )
    t.set_rotation(0.0)

    ax.set_xlabel('{}-{}'.format(flux_u.orig_band, flux_g.orig_band))
    ax.set_ylabel('{}-{}'.format(flux_g.orig_band, flux_r.orig_band))
    ax.set_xlim([-0.5, 1])
    ax.set_ylim([-0.5, 0.5])
    ax.legend()

    plt.savefig("colorPlot.pdf")
    plt.show()

    print("Done!")
    print("-----------------------------------------------\n")

def plotFluxes(model):
    '''Plot the colors, and the theoretical WD cooling tracks'''
    print("\n\n-----------------------------------------------")
    print("Creating flux plots...")
    print("model is:")
    print(model)

    # Get modelled WD fluxes for this T, G.
    # Includes distance modulus and interstellar reddening.
    # Flux as seen through HCAM/GTC/Super
    model_mags = model.gen_apparent_mags()
    model_flx = sdssmag2flux(model_mags)
    # Central wavelengths for the bands
    lambdas = np.array([obs.cent_lambda for obs in model.obs_fluxes])

    print("Modelled magnitudes:")
    for obs, m, f in zip(model.obs_fluxes, model_mags, model_flx):
        band = obs.orig_band
        print("Band {:>4s}: Mag: {:> 7.3f}  || Flux: {:<.3f}".format(band, m, f))

    # Grab the observed magnitudes, and convert them to HCAM/GTC fluxes -- NOT their native flux!
    # Includes distance and interstellar reddenning
    teff, logg = model.teff.currVal, model.logg.currVal
    obs_mags = np.array([obs.bergeron_mag(teff, logg) for obs in model.obs_fluxes])

    obs_flx = sdssmag2flux(obs_mags)
    obs_flx_err = [obs.err for obs in model.obs_fluxes]

    # Do the actual plotting
    _, ax = plt.subplots(figsize=(5,5))
    ax.errorbar(
        lambdas, model_flx,
        xerr=None, yerr=None,
        fmt='o', ls='none', color='darkred', label='Modelled apparent flux',
        markersize=6, linewidth=1, capsize=None
    )
    ax.errorbar(
        lambdas, obs_flx,
        xerr=None, yerr=obs_flx_err,
        fmt='o', ls='none', color='blue', label='Observed app. flux (GTC/HCAM)',
        markersize=6, linewidth=1, capsize=None
    )
    # ax.set_title("Observed and modelled fluxes")
    ax.set_xlabel("Wavelength, nm")
    ax.set_ylabel("Flux, mJy")
    ax.legend()

    plt.tight_layout()
    plt.savefig("fluxPlot.pdf")
    plt.show()

    print("Done!")
    print("-----------------------------------------------\n")


if __name__ == "__main__":
<<<<<<< HEAD
=======
    LOGFILE = open("WDPARAMS.LOGS", 'w')

>>>>>>> a156f1c7
    # Allows input file to be passed to code from argument line
    import argparse
    parser = argparse.ArgumentParser(description='Fit WD Fluxes')
    parser.add_argument('file', action='store', help="input file")
    parser.add_argument('--summarise', dest='summarise', action='store_true',
                        help='Summarise existing chain file without running a new fit.')
    parser.add_argument('--no-chain', dest='nochain', action='store_true', help='No chain file is being used')
    parser.add_argument('--debug', dest='debug', action='store_true', help='Enable debugging.')

    args = parser.parse_args()

    # Use parseInput function to read data from input file
    input_dict = parseInput(args.file)
    summarise = args.summarise
    if summarise:
        print("I will NOT run a fit, but just re-create the output figures!")
    nochain = args.nochain
    debug = args.debug
    print(debug)

    # Read information about mcmc, priors, neclipses, sys err
    nburn = int(input_dict['nburn'])
    nprod = int(input_dict['nprod'])
    nthread = int(input_dict['nthread'])
    nwalkers = int(input_dict['nwalkers'])
    scatter = float(input_dict['scatter'])
    thin = int(input_dict['thin'])
    toFit = int(input_dict['fit'])

    # Grab the variables
    teff = Param.fromString('teff', input_dict['teff'])
    logg = Param.fromString('logg', input_dict['logg'])
    plax = Param.fromString('plax', input_dict['plax'])
    ebv  = Param.fromString('ebv', input_dict['ebv'])

    syserr = float(input_dict['syserr'])
    if not nochain:
        chain_file = input_dict['chain']
    flat = int(input_dict['flat'])

    # # # # # # # # # # # #
    # Load in chain file  #
    # # # # # # # # # # # #
    if nochain:
        colKeys = []
        fchain = []
        filters = []
    else:
        print("Reading in the chain file,", chain_file)
        if flat:
            with open(chain_file, 'r') as f:
                colKeys = f.readline().strip().split()[1:]
            fchain = readflatchain(chain_file)
        else:
            with open(chain_file, 'r') as f:
                colKeys = f.readline().strip().split()[1:]
            chain = readchain(chain_file)
            print("The chain has the {} walkers, {} steps, and {} pars.".format(*chain.shape))
            fchain = flatchain(chain, thin=thin)
        print("Done!")

    # Extract the fluxes from the chain file, and create a list of Fux objects from that
    chain_bands = [key for key in colKeys if 'wdflux' in key.lower()]# and 'kg5' not in key.lower()]
    print("I found the following bands in the chain file:")
    for band in chain_bands:
        print("--> {}".format(band))
    print('\n\n\n')


    # Logging
    LOGFILE.write("Fitting White Dwarf fluxes to model cooling tracks...\n")
    LOGFILE.write("~=~=~= Horrid code written by J. Wild, 2019 =~=~=~\n\n\n")
    LOGFILE.write("Running fit from the following input file:")
    LOGFILE.write("#################################\n\n")
    LOGFILE.write(args.file.read())
    LOGFILE.write("#################################\n\n")
    LOGFILE.write("Setting up fluxes...\n\n")

    fluxes = []
    for band in chain_bands:
        print("Doing band {}".format(band))

        #TODO: Fix this.
        if 'kg5' in band.lower():
            print("KG5 BANDS ARE CURRENTLY UNUSED!!! SKIPPING")
            input("> ")
        else:
            index = colKeys.index(band)
            mean, _, std = sigma_clipped_stats(fchain[:, index])

            flx = Flux(mean, std, band.lower().replace("wdflux_", ""), syserr=syserr, debug=debug)
            fluxes.append(flx)

    while True:
        print("Would you like to add another flux? I currently have {}".format([obs.orig_band for obs in fluxes]))
        cont = input("y/n: ")
        if cont.lower() == 'y':
            print("Enter a band:")
            band = input("> ")
            print("Enter a Flux, in mJy")
            flx = input("> ")
            print("Enter an error on flux, mJy")
            fle = input("> ")

            flx = float(flx)
            fle = float(fle)

            flux = Flux(flx, fle, band, syserr=syserr, debug=debug)
            fluxes.append(flux)
        else:
            print("Done!")
            break

    # Create the model object
    myModel = wdModel(teff, logg, plax, ebv, fluxes, debug=debug)
    npars = myModel.npars


    mags = myModel.gen_apparent_mags()
    chisq = myModel.chisq()
    print("\n\n\nFor a Teff, logg = {:.0f}, {:.3f}".format(myModel.teff.currVal, myModel.logg.currVal))
    print("I generated these magnitudes: {}".format(mags))
    print("This corresponds to the fluxes: {}".format(sdssmag2flux(mags)))
    print("My chisq is {:.3f}".format(chisq))
    print("I'm using the filters:")
    for obs in myModel.obs_fluxes:
        print("{:>4s}: Flux {:.3f}+/-{:.3f}".format(obs.orig_band, obs.flux, obs.err))

    # Just summarise a previous chain, then stop
    if summarise:
        chain = readchain('chain_wd.txt')
        nameList = ['Teff', 'log g', 'Parallax', 'E(B-V)']

        likes = chain[:, :, -1]

        # Plot the mean likelihood evolution
        likes = np.mean(likes, axis=0)
        steps = np.arange(len(likes))
        std = np.std(likes)

        # Make the likelihood plot
        fig, ax = plt.subplots(figsize=(11, 8))
        ax.fill_between(steps, likes-std, likes+std, color='red', alpha=0.4)
        ax.plot(steps, likes, color="green")

        ax.set_xlabel("Step")
        ax.set_ylabel("ln_like")

        plt.tight_layout()
        plt.savefig('likelihoods.png')
        plt.show()

        # Flatten the chain for the thumbplot. Strip off the ln_prob, too
        flat = flatchain(chain[:, :, :-1])
        bestPars = []
        for i in range(npars):
            par = flat[:, i]
            lolim, best, uplim = np.percentile(par, [16, 50, 84])
            myModel[i] = best

            print("%s = %f +%f -%f" % (nameList[i], best, uplim-best, best-lolim))
            bestPars.append(best)

        print("Creating corner plots...")
        fig = thumbPlot(flat, nameList)
        fig.savefig('cornerPlot.pdf')
        fig.show()

        toFit = False

    if toFit:
        guessP = np.array(myModel)
        nameList = ['Teff', 'log_g', 'Parallax', 'E(B-V)']
        # p0 = emcee.utils.sample_ball(guessP, scatter*guessP, size=nwalkers)
        # sampler = emcee.EnsembleSampler(
        #     nwalkers,
        #     npars,
        #     ln_prob,
        #     args=(myModel,),
        #     threads=nthread
        # )

        mp.set_start_method("forkserver")
        pool = mp.Pool()
        ntemps = 10
        p0 = initialise_walkers_pt(
            guessP, scatter,
            nwalkers, ntemps, ln_prior,
            myModel
        )
        sampler = ptemcee.sampler.Sampler(
            nwalkers, npars,
            ln_likelihood, ln_prior,
            ntemps=ntemps,
            loglargs=(myModel,),
            logpargs=(myModel,),
            pool=pool
        )

        # burnIn
        pos, prob, state = run_burnin(sampler, p0, nburn)

        # production
        sampler.reset()
        col_names = "walker_no " + ' '.join(nameList) + ' ln_prob'
        sampler = run_ptmcmc_save(
            sampler,
            pos, nprod,
            "chain_wd.txt",
            col_names=col_names
        )
        chain = []
        for i in range(ntemps):
            chain.append(sampler.flatchain[0, i::ntemps, ...])
        chain = np.array(chain)
        print(chain.shape)

        # Plot the likelihoods
        likes = chain[:, :, -1]

        # Plot the mean likelihood evolution
        likes = np.mean(likes, axis=0)
        steps = np.arange(likes.shape[0])
        std = np.std(likes)

        # Make the likelihood plot
        fig, ax = plt.subplots(figsize=(11, 8))
        ax.fill_between(steps, likes-std, likes+std, color='red', alpha=0.4)
        ax.plot(steps, likes, color="green")

        ax.set_xlabel("Step")
        ax.set_ylabel("ln_like")

        plt.tight_layout()
        plt.savefig('likelihoods.png')
        plt.show()

        bestPars = []
        print(chain.shape)
        for i in range(npars):
            par = chain[:, :, i]
            lolim, best, uplim = np.percentile(par, [16, 50, 84])
            myModel[i] = best

            print("%s = %f +%f -%f" % (nameList[i], best, uplim-best, best-lolim))
            bestPars.append(best)
        print("Creating corner plots...")
        fig = thumbPlot(chain[0], nameList)
        fig.savefig('cornerPlot.pdf')
        fig.show()
    else:
        bestPars = [par for par in myModel]

    print("Done!")
    print("Chisq = {:.3f}".format(myModel.chisq()))

    # Plot measured and model colors and fluxes
    print("Model: {}".format(myModel))
    plotColors(myModel)
    plotFluxes(myModel)<|MERGE_RESOLUTION|>--- conflicted
+++ resolved
@@ -366,14 +366,12 @@
         else:
             self.correct_me = False
 
-<<<<<<< HEAD
         # This is the HCAM-equivalent band
         if '_s' in self.orig_band:
             self.band = self.orig_band
         else:
             self.band = self.orig_band + '_s'
-
-=======
+            
         try:
             LOGFILE.write("Created a flux observation with these characteristics:\n")
             LOGFILE.write("Apply correction to HiPERCAM/GTC/Super filters: {}\n".format(self.correct_me))
@@ -384,7 +382,6 @@
             LOGFILE.write("\n-=-=-=-=-=-=-=-=-=-=-=-=-=-=-=-=-=-=-=-=-=-=-=-=-\n\n")
         except:
             pass
->>>>>>> a156f1c7
         print("Finished setting up this flux!\n\n")
 
 
@@ -639,11 +636,8 @@
 
 
 if __name__ == "__main__":
-<<<<<<< HEAD
-=======
     LOGFILE = open("WDPARAMS.LOGS", 'w')
 
->>>>>>> a156f1c7
     # Allows input file to be passed to code from argument line
     import argparse
     parser = argparse.ArgumentParser(description='Fit WD Fluxes')
