import bokeh as bk
from bokeh.layouts import row, column, gridplot, layout
from bokeh.models import ColumnDataSource, Band, Whisker, Span
from bokeh.models.annotations import Title
from bokeh.plotting import curdoc, figure
from bokeh.server.callbacks import NextTickCallback
from bokeh.models.widgets import inputs, markups, DataTable, TableColumn, tables
from bokeh.models.widgets.buttons import Toggle, Button
from bokeh.models.widgets import Slider, Panel, Tabs, Dropdown, TextInput

# For corner plots
import matplotlib
matplotlib.use("Agg")

import numpy as np
from pandas import read_csv, DataFrame
import configobj
import time
from os import path
from os import getcwd
import sys
import json
import paramiko

from pprint import pprint
import george as g

try:
    from lfit import CV
    print("Successfully imported CV class from lfit!")
    import mcmc_utils as u
    print("Successfully imported mcmc_utils")
    from trm import roche
    print("Successfully imported trm.roche!")
except ImportError:
    raise ImportError("Failed to import model modules!")

def parseInput(file):
    """Splits input file up making it easier to read"""
    input_dict = configobj.ConfigObj(file)
    return input_dict

class Watcher():
    '''This class will initialise a bokeh page, with some useful lfit MCMC chain supervision tools.
        - Ability to plot a live chain file's evolution over time
        - Interactive lightcurve model, with input sliders or the ability to grab the last step's mean
    '''
    def __init__(self, chain, mcmc_input, tail=5000, thin=0):
        '''
        In the following order:
            - Save the tail and thin parameters to the self.XX
            - Read in the mcmc_input file to self.parDict
            - Set up self.parNames to have all parameter names
            - Set the other misc. trackers in handling files
            - Initialise the data storage object
            - Set up the first tab, with the live chain tracking page
            - Now, regardless of if we're complex or not, generate all 18 of the parameter sliders
                - If we're not complex BS model, the last 4 will just not do anything.
            - Set up the second tab, with the parameter tweaking tool.
            - Start watching for the creation of the chain file
        '''

        # TODO:
        # - improve startup speed
        # - Add a 'plot all parameters' button to the parameter tracker, per eclipse
        # - Make the corner plot function threaded?
        # - Time how frequent steps are, and predict how long the chain will take to complete.

        #####################################################
        ############### Information Gathering ###############
        #####################################################

        print("Gathering information about my initial conditions...")
        # Save the tail and thin optional parameters to the self object
        self.tail = tail
        self.thin = thin
        self.lastStep = None
        print("I'll follow {:,d} data points, and thin the chain file by {:,d}".format(self.tail, self.thin))

        # Save these, just in case I need to use them again later.
        self.mcmc_fname  = mcmc_input
        self.chain_fname = chain

        fname = 'sync_details.json'
        with open(fname, 'r') as deets:
            details = json.load(deets)

        hostname = details['hostname']
        password = details['password']
        source   = details['source']
        username = details['username']
        port = 22

        self.t = paramiko.Transport((hostname, port))
        self.t.connect(username=username, password=password)
        self.sftp_client = self.t.open_sftp_client()
        self.sftp_client.chdir(source)
        print("Created an sftp buffer to the target directory")

        print("Looking for the mcmc input '{}', and the chain file {}".format(self.mcmc_fname, self.chain_fname))

        # Parse the mcmc_input file
        self.parse_mcmc_input()

        # Get the observation data file from the input
        print("Grabbing data files from the input dict...")
        menu = []
        for i in range(self.necl):
            # Grab the filename
            fname = self.mcmc_input_dict["file_{}".format(i)]
            # Append it to menu
            menu.append((fname.split('/')[-1], fname))
        # The observational data filenames will be safe enough in a button.

        # Parameter keys
        parNames = ['wdFlux_0', 'dFlux_0', 'sFlux_0', 'rsFlux_0', 'q', 'dphi',\
                'rdisc_0', 'ulimb_0', 'rwd', 'scale_0', 'az_0', 'fis_0', 'dexp_0', 'phi0_0']
        parNameTemplate = ['wdFlux_{0}', 'dFlux_{0}', 'sFlux_{0}', 'rsFlux_{0}',\
                'rdisc_{0}', 'ulimb_{0}', 'scale_{0}', 'az_{0}', 'fis_{0}', 'dexp_{0}', 'phi0_{0}']

        # Extra parameters for the complex model
        if self.complex:
            parNames.extend(['exp1_0', 'exp2_0', 'tilt_0', 'yaw_0'])
            parNameTemplate.extend(['exp1_{0}', 'exp2_{0}', 'tilt_{0}', 'yaw_{0}'])
            print("Using the complex BS model!")
        else:
            print("Using the simple BS model!")

        # Extra parameters for the GP
        parNames.extend(['ampin_gp', 'ampout_gp', 'tau_gp'])

        # Extend the parameter names for each eclipse
        for i in range(1, self.necl):
            parNames.extend([template.format(i) for template in parNameTemplate])

        # Copy the above onto self
        self.parNames = list(parNames)
        # Human-readable names
        self.parDesc = ['White Dwarf Flux', 'Disc Flux', 'Bright Spot Flux', 'Secondary Flux', 'Mass Ratio',
            'Eclipse Duration', 'Disc Radius', 'Limb Darkening', 'White Dwarf Radius', 'Bright Spot Scale',
            'Bright Spot Azimuth', 'Isotropic Emission Fract.', 'Disc Profile', 'Phase Offset',
            'BS Exponent 1', 'BS Exponent 2', 'BS Emission Tilt', 'BS Emission Yaw', 'GP amp. in', 'GP amp. out',
            'GP timescale']


        #####################################################
        ############# Tab 1: Parameter History ##############
        #####################################################

        print("Creating the Parameter History tab...")
        # Drop down box to add parameters to track
        self.selectList = [('', '')]
        self.plotPars = Dropdown(width=120, label='Track Parameter', button_type='primary', menu=self.selectList)
        self.plotPars.on_change('value', self.add_tracking_plot)
        # Call the update_selectList function
        self.update_selectList()
        print("Made the parameter picker...")

        # Lets report some characteristics of the chain
        self.reportChain_label = markups.Div(width=1000)
        self.make_header()
        print("Made the little header")

        # Thinning input
        self.thin_input = TextInput(placeholder='Number of steps to skip over', width=200)
        self.thin_input.on_change('value', self.update_thinning)

        # Shortcut to the Likelihood plot
        self.likelihood_shortcut = Button(label='Quick Pars', width=200)
        self.likelihood_shortcut.on_click(self.add_likelihood_plot)

        # Add stuff to a layout for the area
        self.tab1_layout = column([
            self.reportChain_label,
            self.thin_input,
            row([self.plotPars, self.likelihood_shortcut])])

        # Add that layout to a tab
        self.tab1 = Panel(child=self.tab1_layout, title="Parameter History")
        print("First tab done!")


        ######################################################
        ############### Tab 2: Model inspector ###############
        ######################################################

        print("Creating the second tab...")
        # I need a myriad of parameter sliders. The ranges on these should be set by the priors.
        self.par_sliders = []
        for par, title in zip(self.parNames[:14], self.parDesc[:14]):
            param = self.parDict[par]
            slider = Slider(
                title = title,
                start = param[1],
                end   = param[2],
                value = param[0],
                step  = (param[2] - param[1]) / 100,
                width = 200,
                format='0.0000'
            )

            self.par_sliders.append(slider)

        # Default values for the complex BS, as simple mcmc_input files may not have them:
        defaults = {
            'exp1_0': [ 1.00, 0.001,  5.0],
            'exp2_0': [ 2.00, 0.001,  5.0],
            'tilt_0': [45.00, 0.001,  180],
            'yaw_0':  [ 0.00, -90.0, 90.0],
            'ampin_gp':  [-9.99, -25.0, -1.0],
            'ampout_gp': [-9.99, -25.0, -1.0],
            'tau_gp':    [-5.00, -20.0, -1.0]
        }
        self.par_sliders_complex = []
        for par, title in zip(self.parNames[14:18], self.parDesc[14:18]):
            try:
                param = self.parDict[par]
            except:
                param = defaults[par]
            slider = Slider(
                title = title,
                start = param[1],
                end   = param[2],
                value = param[0],
                step  = (param[2] - param[1]) / 100,
                width = 200,
                format='0.0000'
            )

            self.par_sliders_complex.append(slider)

        self.par_sliders_GP = []
        for par, title in zip(['ampin_gp', 'ampout_gp', 'tau_gp'], self.parDesc[-3:]):
            try:
                param = self.parDict[par]
            except:
                param = defaults[par]
            slider = Slider(
                title = title,
                start = param[1],
                end   = param[2],
                value = param[0],
                step  = (param[2] - param[1]) / 100,
                width = 200,
                format='0.0000'
            )
            self.par_sliders_GP.append(slider)


        # Add the callbacks:
        for slider in self.par_sliders:
            slider.on_change('value', self.update_lc_model)
        if self.complex:
            for slider in self.par_sliders_complex:
                slider.on_change('value', self.update_lc_model)
        print("Made the sliders...")

        # Data file picker
        self.lc_change_fname_button = Dropdown(label="Choose Data", button_type="success", menu=menu, width=500)
        self.lc_obs_fname = menu[0][0]
        self.lc_change_fname_button.on_change('value', self.update_lc_obs)
        print("Made the data picker...")

        # Button to switch from the complex to simple BS model, and vice versa
        if self.complex:
            col = 'success'
        else:
            col = 'danger'
        self.complex_button = Toggle(label='Complex BS?', width=120, button_type=col, active=self.complex)
        self.complex_button.on_click(self.update_complex)
        print("Made the complex button...")

        # Button to force GP update
        self.GP_button = Button(label='Update GP', width=120)
        self.GP_button.on_click(self.recalc_GP_model)

        print("Grabbing the observations...")
        # Grab the data from the file, to start with just use the first in the list
<<<<<<< HEAD
        with self.sftp_client.open(menu[0][1], 'r') as data_file:
            self.lc_obs = read_csv(data_file,
                    sep=' ', comment='#',
                    header=None,
                    names=['phase', 'flux', 'err'],
                    skipinitialspace=True)
=======
        self.lc_obs = read_csv(menu[0][1],
                sep=' ', comment='#',
                header=None,
                names=['phase', 'flux', 'err'],
                skipinitialspace=True)
        self.lc_obs.dropna(inplace=True, axis='index', how='any')
>>>>>>> e9e0a343

        # Total model lightcurve
        # TODO: This is slow, make the page with this empty at first, then populate the data in a callback afterwards
        self.lc_obs['calc']  = np.zeros_like(self.lc_obs['phase'])
        self.lc_obs['res']   = np.zeros_like(self.lc_obs['phase'])
        # Components
        self.lc_obs['sec']   = np.zeros_like(self.lc_obs['phase'])
        self.lc_obs['bspot'] = np.zeros_like(self.lc_obs['phase'])
        self.lc_obs['wd']    = np.zeros_like(self.lc_obs['phase'])
        self.lc_obs['disc']  = np.zeros_like(self.lc_obs['phase'])
        # GP
        self.lc_obs['GP_up'] = np.zeros_like(self.lc_obs['phase'])
        self.lc_obs['GP_lo'] = np.zeros_like(self.lc_obs['phase'])

        print("Read in the observation, with the shape {}".format(self.lc_obs.shape))

        # Whisker can only take the ColumnDataSource, not the pandas array
        self.lc_obs = ColumnDataSource(self.lc_obs)


        print("Creating the LC plot...", end='')
        # Initialise the figure
        title = menu[0][0]
        self.lc_plot = bk.plotting.figure(title=title, plot_height=500, plot_width=1200,
            toolbar_location='above', y_axis_location="left", x_axis_location=None)
        # Plot the lightcurve data
        self.lc_plot.scatter(x='phase', y='flux', source=self.lc_obs, size=5, color='black')

        # also plot residuals
        self.lc_res_plot = bk.plotting.figure(plot_height=250, plot_width=1200,
            toolbar_location=None, y_axis_location="left",
            x_range=self.lc_plot.x_range)#, y_range=self.lc_plot.y_range)
        # Plot the lightcurve data
        self.lc_res_plot.scatter(x='phase', y='res', source=self.lc_obs, size=5, color='red')
        self.lc_res_plot.renderers += [Span(location=0, dimension='width', line_color='green', line_width=1)]
        # Plot the GP over the residuals
        band = Band(base='phase', lower='GP_lo', upper='GP_up', source=self.lc_obs,
                    level='underlay', fill_alpha=0.3, line_width=0, line_color='black', fill_color='red')
        self.lc_res_plot.add_layout(band)


        # # Plot the error bars - Bokeh doesnt have a built in errorbar!?!
        # # The following function does NOT remove old errorbars when new ones are supplied!
        # # This is because they are plotted as annotations, NOT something readliy modifiable!
        # self.lc_plot.add_layout(
        #     Whisker(base='phase', upper='upper', lower='lower', source=self.lc_obs,
        #     upper_head=None, lower_head=None, line_color='black', )
        # )

        # Plot the model
        self.lc_plot.line(x='phase', y='calc',  source=self.lc_obs,            line_color='red')
        self.lc_plot.line(x='phase', y='sec',   source=self.lc_obs, alpha=0.5, line_color='brown')
        self.lc_plot.line(x='phase', y='wd',    source=self.lc_obs, alpha=0.5, line_color='blue')
        self.lc_plot.line(x='phase', y='bspot', source=self.lc_obs, alpha=0.5, line_color='green')
        self.lc_plot.line(x='phase', y='disc',  source=self.lc_obs, alpha=0.5, line_color='magenta')
        print(" Done")

        # I want a button that'll turn red when the parameters are invalid. When clicked, it will either return the
        # model back to the initial values, or, if a chain has been read in, set the model to the last step read by the
        # watcher.
        self.lc_isvalid = Button(label='Initial Parameters', width=150)
        self.lc_isvalid.on_click(self.reset_sliders)
        print("Made the valid parameters button")

        # Write the current slider values to mcmc_input.dat
        self.write2input_button = Button(label='Write current values', width=150)
        self.write2input_button.on_click(self.write2input)
        print("Made the write2input button")

        self.lnlike = None
        self.like_label = markups.Div(width=1000)

        # Arrange the tab layout
        self.tab2_layout = row([
            column([
                row([self.lc_change_fname_button, self.complex_button, self.GP_button, self.lc_isvalid, self.write2input_button]),
            self.lc_plot, self.lc_res_plot,
            ]),
            column([
                self.like_label,
                gridplot(self.par_sliders, ncols=2, toolbar_options={'logo': None}),
                gridplot(self.par_sliders_complex, ncols=2, toolbar_options={'logo': None}),
                gridplot(self.par_sliders_GP, ncols=2, toolbar_options={'logo': None})
            ])
        ])

        self.tab2 = Panel(child=self.tab2_layout, title="Lightcurve Inspector")
        print("Constructed the Lightcurve Inspector tab!")

        ######################################################
        ################# Tab 3: Param Table #################
        ######################################################

        self.tableColumns = ['wdFlux', 'dFlux', 'sFlux', 'rsFlux', 'rdisc',
            'ulimb', 'scale', 'az', 'fis', 'dexp', 'phi0']

        # Extra parameters for the complex model
        if self.complex:
            self.tableColumns.extend(['exp1', 'exp2', 'tilt', 'yaw'])

        tableDict = {}
        for p in self.tableColumns:
            get = p + "_{}"
            tableDict[p] = [self.parDict[get.format(i)][0] for i in range(self.necl)]
        # This is opaque, but just trust me. Couldn't be bothered to be clearer.
        tableDict['file'] = [self.mcmc_input_dict['file_{}'.format(i)].split('/')[-1] for i in range(self.necl)]

        self.lastStep_CDS = ColumnDataSource(tableDict)
        columns = [
            TableColumn(field=par, title=par, formatter=tables.NumberFormatter(format='0.0000')) for par in self.tableColumns
        ]
        columns.insert(0,
            TableColumn(field='file', title='File', width=1200)
            )
        self.parameter_table = DataTable(source=self.lastStep_CDS, columns=columns, width=1600)

        self.tab3_layout = column([self.parameter_table])
        self.tab3 = Panel(child=self.tab3_layout, title="Parameter table")


        ######################################################
        ################# Tab 4: Corner plot #################
        ######################################################

        # Make corner plots. I need to know how long the burn in is though!
        self.burn_input = TextInput(placeholder='No. steps to discard', )
        self.corner_plot_button = Button(label='Make corner plots')
        self.corner_plot_button.on_click(self.make_corner_plots)
        print("Defualt button type is {}".format(self.corner_plot_button.button_type))

        self.cornerReporter = markups.Div(width=700)
        self.cornerReporter.text = "The chain file will have <b>{:,d}</b> steps when completed</br>".format(self.nProd)
        self.cornerReporter.text += "We're using <b>{:,d}</b> walkers, making for <b>{:,d}</b> total lines to read in.</br>".format(
            self.nWalkers, self.nProd*self.nWalkers)
        self.cornerReporter.text += "I've not yet added support for embedded images here, and bokeh isn't a great tool for corner plots this big. You'll probably have to scp the files manually."
        curdir = getcwd()
        self.cornerReporter.text += "This one-liner should do it:</br><b>scp callisto:{}/eclipse*.png .</b>".format(curdir)

        # #TODO:
        # # - Show the corner plots in the page? Or, add a link to download them?
        # # - Corner plots can make the server run out of memory for large files! can we fix this?

        # self.tab4_layout = column([self.burn_input, self.corner_plot_button, self.cornerReporter])
        # self.tab4 = Panel(child=self.tab4_layout, title="Corner Plotting")


        ######################################################
        ############# Add the tabs to the figure #############
        ######################################################

        # Make a tabs object
        self.tabs = Tabs(tabs=[self.tab1, self.tab2, self.tab3])#, self.tab4])
        # Add it
        self.doc = curdoc()
        self.doc.add_root(self.tabs)
        print("Added the tabs to the document!")
        self.doc.title = 'MCMC Chain Supervisor'

        ######################################################
        ## Setup for, and begin watching for the chain file ##
        ######################################################

        print("Setting up the chain file watcher...")
        # Keep track of how many steps we've skipped so far
        self.thinstep = 0

        # Initial values
        self.s    = 0                                       # Number of steps read in so far
        self.f    = False                                   # File object, initially false so we can wait for it to be created

        # Initialise data storage
        paramFollowSource = ColumnDataSource(dict(step=[]))
        self.paramFollowSource = paramFollowSource

        # Lists of what parameters we want to plot
        self.pars   = []     # List of params
        self.labels = []     # The labels, in the same order as pars

        # Is the file open? Check once a second until it is, then once we find it remove this callback.
        self.check_file = self.doc.add_next_tick_callback(self.open_file)
        self.doc.add_next_tick_callback(self.recalc_lc_model)

        print("Finished initialising the dashboard!")

    def parse_mcmc_input(self):
        '''Parse the mcmc input dict, and store the following:
            - self.complex: bool
                Is the model using the simple or complex BS
            - self.GP: bool
                Is the model using the gaussian process?
            - self.nWalkers: int
                How many walkers are expected to be in the chain?
            - self.necl: int
                How many eclipses are we using?
            - self.parDict: dict
                Storage for the variables, including priors and initial guesses.
            - self.nBurn: int
                The number of burn-in steps.
            - self.nProd: int
                The number of product steps.
        '''
        print("Parsing the mcmc_input file, '{}'...".format(self.mcmc_fname))
        mcmc_file = self.sftp_client.open(self.mcmc_fname, 'r')
        self.mcmc_input_dict = parseInput(mcmc_file)

        # Gather the parameters we can use
        self.complex  = bool(int(self.mcmc_input_dict['complex']))
        self.nWalkers = int(self.mcmc_input_dict['nwalkers'])
        self.necl     = int(self.mcmc_input_dict['neclipses'])
        self.GP       = bool(int(self.mcmc_input_dict['useGP']))
        self.nBurn    = int(self.mcmc_input_dict['nburn'])
        self.nProd    = int(self.mcmc_input_dict['nprod'])

        # Parameter keys
        parNames = ['wdFlux_0', 'dFlux_0', 'sFlux_0', 'rsFlux_0', 'q', 'dphi',\
                'rdisc_0', 'ulimb_0', 'rwd', 'scale_0', 'az_0', 'fis_0', 'dexp_0', 'phi0_0']
        parNameTemplate = ['wdFlux_{0}', 'dFlux_{0}', 'sFlux_{0}', 'rsFlux_{0}',\
                'rdisc_{0}', 'ulimb_{0}', 'scale_{0}', 'az_{0}', 'fis_{0}', 'dexp_{0}', 'phi0_{0}']

        if self.complex:
            parNames.extend(['exp1_0', 'exp2_0', 'tilt_0', 'yaw_0'])
            parNameTemplate.extend(['exp1_{0}', 'exp2_{0}', 'tilt_{0}', 'yaw_{0}'])
            print("Using the complex BS model!")
        else:
            print("Using the simple BS model!")

        if self.GP:
            print("Using the GP!")
            parNames.extend(['ampin_gp', 'ampout_gp', 'tau_gp'])

        for i in range(1, self.necl):
            parNames.extend([template.format(i) for template in parNameTemplate])

        ##### Here, read the parameters all into a dict of {key: [value, lowerlim, upperlim]} #####
        self.parDict = {}
        for param in parNames:
            line = self.mcmc_input_dict[param].strip().split(' ')
            line = [x for x in line if x != '']

            if 'gauss' in line:
                prior_min = float(line[2]) - (5*float(line[3]))
                prior_max = float(line[2]) + (5*float(line[3]))
                line[2] = prior_min
                line[3] = prior_max

            line = [float(line[0]), float(line[2]), float(line[3]), bool(int(line[-1]))]
            print("Par: {:>15s}: Val: {:>6.3f}, prior range: {:>6.3f} - {:<6.3f}, fit?: {}".format(
                param, line[0], line[1], line[2], line[3]
            ))

            parameter = [float(x) for x in line]
            self.parDict[param] = list(parameter)

    def open_file(self):
        '''Check if the chain file has been created yet. If not, do nothing. If it is, set it to self.f'''
        # Open the file, and keep it open
        chain_file = self.chain_fname
        try:
            self.f = self.sftp_client.open(chain_file, 'r')
            print("Found the file, '{}'!".format(chain_file))
        except:
            self.f = False
            self.doc.add_timeout_callback(self.open_file, 10000)
            return

        # Determine the number of walkers, just to check
        nWalkers = 0
        while True:
            line = self.f.readline()
            line = line.split()
            walker = int(line[0])
            if nWalkers == walker:
                nWalkers += 1
            else:
                break

        # Close and reopen the file to move the cursor back to the beginning.
        self.f.close()
        # We're at step 0 now
        self.f = self.sftp_client.open(chain_file, 'r')

        print("Expected {} walkers, got {} walkers in the file!".format(self.nWalkers, nWalkers))
        if nWalkers != self.nWalkers:
            print("Got a walker mismatch. Using the walkers I found by looking in the file...")
            self.nWalkers = nWalkers

        # Remove the callback that keeps trying to open the file.
        # This is down here, in case the above fails. This way,
        # if it does we should check again in a bit until it works
        try:
            self.doc.remove_periodic_callback(self.check_file)
            print("No longer re-checking for the file.")
        except:
            pass

        # Create a new callback that periodically reads the file
        print('Adding next tick callback')
        self.doc.add_next_tick_callback(self.update_chain)

        print("Succesfully opened the chain '{}'!".format(chain_file))

    def readStep(self):
        '''Attempt to read in the next step of the chain file.
        If we get an unexpected number of walkers, quit the script.
        If we're at the end of the file, do nothing.'''

        stepData = np.zeros((self.nWalkers, len(self.pars)), dtype=float)
        # If true, return the data. If False, the end of the file was reached before the step was fully read in.
        flag = True


        self.thinstep += 1

        if self.thin:
            if self.thinstep % self.thin != 0:
                # This only processes the line once every <thin> lines
                flag = None

        try:
            # Remember where we started
            start = self.f.tell()
            lastStep = np.zeros(len(self.selectList)-2, dtype=np.float64)
            for i in np.arange(self.nWalkers):
                # Get the next line
                line = self.f.readline().strip()

                # Do we actually want to process this data?
                if flag is True:
                    # Are we at the end of the file?
                    if line == '':
                        # The file is over.
                        flag = False
                        break

                    line = np.array(line.split(), dtype=np.float64)

                    # Check for infinities, replace with nans. Handles bad walkers
                    line[np.isinf(line)] = np.nan

                    # Which walker are we?
                    w = int(line[0])
                    if w != i:
                        flag = False
                        break

                    # Gather the desired numbers
                    lastStep += line[1:-1]
                    values = line[self.pars]

                    stepData[w, :] = values
            lastStep /= float(self.nWalkers)
        except IndexError:
            print("I got an index error!!! here's the line:")
            # Sometimes empty lines slip through. Catch the exceptions
            print(line)
            print(len(line))
            flag = False

        if flag is True:
            # We successfully read in the chunk!
            self.s += 1
            # print("Successful step, Adding next tick callback")
            self.next_read = self.doc.add_next_tick_callback(self.update_chain)
            self.init = start
            self.lastStep = np.array(lastStep)
            return stepData
        elif flag is False:
            # The most recent step wasn't completely read in
            self.f.seek(start)
            # print("Adding timeout callback")
            print('  End of file! waiting for new step to be written...', end='\r')
            self.next_read = self.doc.add_timeout_callback(self.update_chain, 10000)

            if not self.lastStep is None:
                # print("\nUpdating the table with lastStep...")
                # trim leading empty cell, and trailing likelihood
                params = [p[0] for p in self.selectList][1:-1]


                # print(self.lastStep)
                # for i, p in enumerate(params):
                    # print(i, p, self.lastStep[i])


                for p in self.tableColumns:
                    get = p + "_{}"

                    l = []
                    for i in range(self.necl):
                        # work out the name of the parameter
                        g = get.format(i)

                        try:
                            # grab the value from lastStep
                            index = params.index(g)
                            val = self.lastStep[index]
                            # print("I want to get the parameter {}, from index {}".format(g, index))
                            # print("Got a value of {} for parameter {}".format(val, g))
                        except:
                            # If the valus isn't in lastStep, take it from the parDict
                            # print("The parameter {} is not fitted. Taking from initial condition:".format(g))
                            val = self.parDict[g][0]
                            # print("Got a value of {} for parameter {}".format(val, g))
                        # store
                        l.append(val)
                        # print()

                    self.lastStep_CDS.data[p] = np.array(l)


            return None
        else:
            # We read in a step but we don't want it.
            self.s += 1
            # print("Step we want to skip, adding next tick callback")
            self.next_read = self.doc.add_next_tick_callback(self.update_chain)
            self.init = start
            return None

    def update_chain(self):
        '''Call the readStep() function, and stream the live chain data to the plotter.'''

        # Do we have anything to plot?
        if self.labels != []:
            step = self.readStep()

            if step is None:
                # No data to plot
                pass
            else:
                # Generate summaries
                means = np.nanmean(step, axis=0)
                stds  = np.nanstd(step,  axis=0)

                stds[np.isnan(means)]  = 0.0
                means[np.isnan(means)] = 0.0


                # Stream accepts a dict of lists
                newdata = dict()
                newdata['step'] = np.array([self.s])

                for i, label in enumerate(self.labels):
                    newdata[label+'Mean'] = np.array([means[i]])
                    newdata[label+'StdUpper']  = np.array([means[i]+stds[i]])
                    newdata[label+'StdLower']  = np.array([means[i]-stds[i]])

                # Add to the plot.
                self.paramFollowSource.stream(newdata, self.tail)

    def add_tracking_plot(self, attr, old, new):
        '''Add a user-defined to the page'''

        print("Attempting to add a plot to the page")

        label = str(self.plotPars.value)
        params = [par[0] for par in self.selectList]
        par = params.index(label)



        self.add_par_plot(label, par)

    def add_likelihood_plot(self):
        '''Add the global parameters to the page'''

        # What column is the likelihood?
<<<<<<< HEAD
        like_index = self.selectList.index(('Likelihood', 'Likelihood'))
        print("I think the likelihood is index ", like_index)
        labels = ["Likelihood", 'q', 'dphi', 'rwd']

        pars = [like_index, 5, 6, 9]
        if self.GP:
            labels.extend(['ampin_gp', 'ampout_gp', 'tau_gp'])
            if self.complex:
                pars.extend([19, 20, 21])
            else:
                pars.extend([16, 17, 18])
=======
        search = ["Likelihood", 'q', 'dphi', 'rwd']

        if self.GP:
            search.extend(['ampin_gp', 'ampout_gp', 'tau_gp'])

        pars = []
        labels = []
        for p in search:
            print("Is {} in the selectList?".format(p))
            if (p,p) in self.selectList:
                index = self.selectList.index( (p,p) )
                print("Yes! at index {}".format(index))
                pars.append(index)
                labels.append(p)

>>>>>>> e9e0a343

        for label, par in zip(labels, pars):
            self.add_par_plot(label, par)

    def add_par_plot(self, label, par):
        '''Add a plot to the page'''

        print("Adding a plot to the page: Label, Par: {}, {}".format(label, par))

        if not label in [x[0] for x in self.selectList]:
            print("The parameter '{}' is NOT being fitted!".format(label))
            return

        names = {'q':"Mass Ratio", 'dphi':"Eclipse Duration", 'rwd':"White Dwarf Radius"}
        if label in names:
            label = names[label]


        self.labels.append(label)
        self.pars.append(par)

        # Clear data from the source structure
        self.paramFollowSource.data = {'step': []}
        for l in self.labels:
            self.paramFollowSource.data[l+'Mean']     = []
            self.paramFollowSource.data[l+'StdUpper'] = []
            self.paramFollowSource.data[l+'StdLower'] = []

        print("Reset the data storage to empty")

        # Move the file cursor back to the beginning of the file
        if not self.f is False:
            self.f.close()
            self.f = self.sftp_client.open(self.chain_fname, 'r')
            self.s = 0

        print("Closed and re-opened the file!")

        new_plot = bk.plotting.figure(title=label, plot_height=300, plot_width=1600,
            toolbar_location='above', y_axis_location="right",
            tools="ypan,ywheel_zoom,ybox_zoom,reset")
            # tools=[])
        new_plot.line(x='step', y=label+'Mean', alpha=1, line_width=3, color='red', source=self.paramFollowSource)
        band = Band(base='step', lower=label+'StdLower', upper=label+'StdUpper', source=self.paramFollowSource,
                    level='underlay', fill_alpha=0.5, line_width=0, line_color='black', fill_color='green')
        new_plot.add_layout(band)

        new_plot.x_range.follow = "end"
        new_plot.x_range.follow_interval = self.tail
        new_plot.x_range.range_padding = 0
        new_plot.y_range.range_padding_units = 'percent'
        new_plot.y_range.range_padding = 1

        # Make this add to the right tab
        self.tab1_layout.children += [row(new_plot)]

        self.lc_isvalid.label = 'Get current step'
        self.lc_isvalid.button_type = 'default'


        print("Added a new plot!")

        if not self.f is False:
            self.doc.add_next_tick_callback(self.update_chain)

    def reset_sliders(self):
        '''Set the parameters to the initial guesses.'''
        print("Resetting the sliders!")

        # Figure out which eclipse we're looking at
        fname = self.lc_obs_fname
        template = 'file_{}'
        for i in range(self.necl):
            this = self.mcmc_input_dict[template.format(i)]
            if fname in this:
                break
            else: i = None
        if i is None:
            print("Couldn't find the index of that file!")
            return
        fileNumber = int(i)
        print('This is file {}'.format(fileNumber))

        parNames = self.parNames

        # If we have s > 0, that means we've read in some chain. Get the last step.
        if self.s > 0:
            params = [p[0] for p in self.selectList][1:-1]

            stepData = []
            for par in parNames:
                # print("par: ",par)

                try:
                    # grab the value from lastStep
                    index = params.index(par)
                    val = self.lastStep[index]
                    # print("I want to get the parameter {}, from index {} in lastStep".format(par, index))
                    # print("Got a value of {} for parameter {}".format(val, par))
                except ValueError:
                    # If the valus isn't in lastStep, take it from the parDict
                    # print("The parameter {} is not fitted. Taking from initial condition:".format(par))
                    val = self.parDict[par][0]
                    # print("Got a value of {} for parameter {}".format(val, par))

                stepData.append(val)

        else:
            print('Getting values from the parameter dict.')
            stepData = [self.parDict[key][0] for key in parNames]
            # for i, j in zip(parNames, stepData):
            #     print("{:>15s}: {}".format(i, j))

        # Set the values of the sliders to the right values
        for par, slider in zip(parNames[:15], self.par_sliders):
            get = par.replace('_0', '_{}'.format(fileNumber))
            index = parNames.index(get)
            param = stepData[index]

            print("Setting the slider for {} to {}".format(get, param))
            slider.remove_on_change('value', self.update_lc_model)
            slider.value = param
            slider.on_change('value', self.update_lc_model)

        # Set the complex values, if needs be
        try:
            if self.complex:
                print("Setting the complex sliders")
                complex_names = ['exp1_{}', 'exp2_{}', 'tilt_{}', 'yaw_{}']
                for get, slider in zip(complex_names, self.par_sliders_complex):
                    get = get.format(fileNumber)
                    index = parNames.index(get)
                    param = stepData[index]

                    print("Setting the slider for {} to {}".format(get, param))
                    slider.remove_on_change('value', self.update_lc_model)
                    slider.value = param
                    slider.on_change('value', self.update_lc_model)
        except ValueError:
            self.complex_button.active = False
            self.update_complex(False)

        print("Setting the GP sliders")
        defaults = {
            'ampin_gp':  [-9.99, -25.0, -1.0],
            'ampout_gp': [-9.99, -25.0, -1.0],
            'tau_gp':    [-5.00, -20.0, -1.0]
        }
        GP_names = ['ampin_gp', 'ampout_gp', 'tau_gp']
        for get, slider in zip(GP_names, self.par_sliders_GP):
                try:
                    index = parNames.index(get)
                    param = stepData[index]
                except:
                    param = defaults[get][0]

                print("Setting the slider for {} to {}".format(get, param))
                slider.value = param

        self.update_lc_model('value', '', '')
        self.lc_isvalid.button_type = 'default'

    def calcChangepoints(self):
        # What data range are we looking at?
        phi = self.lc_obs.data['phase']
        # Also get object for dphi, q and rwd as this is required to determine changepoints
        dphi = self.par_sliders[5].value
        q = self.par_sliders[4].value
        rwd = self.par_sliders[8].value

        # Calculate inclination
        inc = roche.findi(q,dphi)
        # Calculate wd contact phases 3 and 4
        phi3, phi4 = roche.wdphases(q, inc, rwd, ntheta=10)
        # Calculate length of wd egress
        dpwd = phi4 - phi3
        # Distance from changepoints to mideclipse
        dist_cp = (dphi+dpwd)/2.

        # Find location of all changepoints
        min_ecl = int(np.floor(np.nanmin(phi)))
        max_ecl = int(np.ceil(np.nanmax(phi)))
        eclipses = [e for e in range(min_ecl, max_ecl+1) if np.logical_and(e>phi.min(), e<1 + phi.max())]
        changepoints = []
        for e in eclipses:
            # When did the last eclipse end?
            egress = (e-1) + dist_cp
            # When does this eclipse start?
            ingress = e - dist_cp
            changepoints.append([egress, ingress])


        return changepoints

    def createGP(self):
        """Constructs a kernel, which is used to create Gaussian processes.

        Using values for the two hyperparameters (amp,tau), amp_ratio and dphi, this function:
        creates kernels for both inside and out of eclipse, works out the location of any
        changepoints present, constructs a single (mixed) kernel and uses this kernel to create GPs"""

        # Get objects for ampin_gp, ampout_gp, tau_gp and find the exponential of their current values
        ln_ampin, ln_ampout, ln_tau = [float(slider.value) for slider in self.par_sliders_GP]

        ampin = np.exp(ln_ampin)
        ampout = np.exp(ln_ampout)
        tau = np.exp(ln_tau)

        # Calculate kernels for both out of and in eclipse WD eclipse
        # Kernel inside of WD has smaller amplitude than that of outside eclipse
        # First, get the changepoints
        changepoints = self.calcChangepoints()

        # We need to make a fairly complex kernel.
        # Global flicker
        kernel = ampin * g.kernels.Matern32Kernel(tau)
        # inter-eclipse flicker
        for gap in changepoints:
            kernel += ampout * g.kernels.Matern32Kernel(tau, block=gap)

        # Use that kernel to make a GP object
        georgeGP = g.GP(kernel, solver=g.HODLRSolver)

        self.gp = georgeGP

    def recalc_GP_model(self):
        pars = [slider.value for slider in self.par_sliders]
        if self.complex:
            pars.extend([slider.value for slider in self.par_sliders_complex])

        self.cv = CV(pars)
        self.createGP()
        self.gp.compute(self.lc_obs.data['phase'], self.lc_obs.data['err'])

        # GP
        samples = self.gp.sample_conditional(self.lc_obs.data['res'], self.lc_obs.data['phase'], size = 300)
        mu = np.mean(samples,axis=0)
        std = np.std(samples,axis=0)
        self.lc_obs.data['GP_up'] = mu + std
        self.lc_obs.data['GP_lo'] = mu - std

        self.update_like_header(gp=True)

    def update_like_header(self, gp=False):
        print("res: {} data, err: {} data".format(len(self.lc_obs.data['res']), len(self.lc_obs.data['err'])))
        chisq =  self.lc_obs.data['res'] / self.lc_obs.data['err']
        chisq = np.sum(chisq**2)

        print("Chisq = {}".format(chisq))
        print("Updating header")

        if gp:
            self.lnlike = self.gp.lnlikelihood(self.lc_obs.data['res'])


        print("label text was before: {}".format(self.like_label.text))
        self.like_label.text = "<i>GP ln(likelihood): <b>{:.1f}</b>, Chi Squared: <b>{:.1f}</b></i>".format(self.lnlike, chisq)
        print("label text is now: {}".format(self.like_label.text))

    def recalc_lc_model(self):
        try:
            # Regenerate the model lightcurve
            pars = [slider.value for slider in self.par_sliders]
            if self.complex:
                pars.extend([slider.value for slider in self.par_sliders_complex])

            self.cv = CV(pars)

            rwd = pars[8]
            scale = pars[9]


            self.lc_obs.data['calc']  = self.cv.calcFlux(pars, np.array(self.lc_obs.data['phase']))
            self.lc_obs.data['res']   = self.lc_obs.data['flux'] - self.lc_obs.data['calc']
            # Components
            self.lc_obs.data['sec']   = self.cv.yrs
            self.lc_obs.data['bspot'] = self.cv.ys
            self.lc_obs.data['wd']    = self.cv.ywd
            self.lc_obs.data['disc']  = self.cv.yd

            self.lc_isvalid.button_type = 'default'
            self.lc_isvalid.label = 'Get current step'

            if rwd < (1./3.)*scale or scale > 3.*rwd:
                print("BS Scale must be between 1/3 and 3 time WD size!")
                self.lc_isvalid.button_type = 'danger'
                self.lc_isvalid.label = 'BAD BS/RWD RATIO!'

        except Exception:
            print("Invalid parameters!")
            self.lc_isvalid.button_type = 'danger'
            self.lc_isvalid.label = 'Invalid Parameters'

        if self.lnlike is None:
            self.recalc_GP_model()

        self.update_like_header(gp=False)

    def update_selectList(self):
        '''Change the options on self.plotPars to reflect how many eclipses are in the MCMC chain'''

        print("Updating the number of eclipses in the plotPars list.")

        parNames = ['wdFlux_0', 'dFlux_0', 'sFlux_0', 'rsFlux_0', 'q', 'dphi',\
            'rdisc_0', 'ulimb_0', 'rwd', 'scale_0', 'az_0', 'fis_0', 'dexp_0', 'phi0_0']
        parNameTemplate = ['wdFlux_{0}', 'dFlux_{0}', 'sFlux_{0}', 'rsFlux_{0}',\
            'rdisc_{0}', 'ulimb_{0}', 'scale_{0}', 'az_{0}', 'fis_{0}', 'dexp_{0}', 'phi0_{0}']

        # complex has extra parameters
        if self.complex:
            print("Adding complex params")
            parNames.extend(['exp1_0', 'exp2_0', 'tilt_0', 'yaw_0'])
            parNameTemplate.extend(['exp1_{0}', 'exp2_{0}', 'tilt_{0}', 'yaw_{0}'])

        if self.GP:
            print("Adding GP params")
            parNames.extend(['ampin_gp', 'ampout_gp', 'tau_gp'])

        # Format labels
        for i in range(self.necl-1):
            for name in parNameTemplate:
                parNames.append(name.format(i+1))

        self.parNames = list(parNames)

        self.selectList = [(par, par) for par in parNames if self.parDict[par][3]]
        self.selectList.insert(0, ('', ''))
        self.selectList.append(('Likelihood', 'Likelihood'))
        self.plotPars.menu = self.selectList

    def update_complex(self, new):
        '''Handler for toggling the complex button. This should just enable/disable the complex sliders '''

        print("Toggling the complex model...")
        self.complex = self.complex_button.active
        print("The complex variable is now {}".format('on' if self.complex else 'off'))

        if self.complex:
            print("Changing to the complex BS model")
            # Complex sliders update the model
            for slider in self.par_sliders_complex:
                slider.on_change('value', self.update_lc_model)
            print("Enabled the comlpex sliders")

            # Initialise a new CV object with the new BS model
            pars = [slider.value for slider in self.par_sliders]
            pars.extend([slider.value for slider in self.par_sliders_complex])
            self.cv = CV(pars)
            print("Re-initialised the CV model")

            self.complex_button.button_type = 'success'

        else:
            print("Changing to the simple BS model")
            # Change the complex sliders to do nothing
            for slider in self.par_sliders_complex:
                slider.remove_on_change('value', self.update_lc_model)
            print("Disabled the comlpex sliders")

            # Initialise a new CV object with the new BS model
            pars = [slider.value for slider in self.par_sliders]
            print("Re-initialised the CV model")

            self.complex_button.button_type = 'danger'

        self.recalc_lc_model()

    def update_thinning(self, attr, old, new):
        thin = self.thin_input.value
        try:
            thin = int(thin)
        except:
            self.thin_input.value = ''

        self.thin = thin
        self.make_header()

        # Clear data from the source structure
        self.paramFollowSource.data = {'step': []}
        for l in self.labels:
            self.paramFollowSource.data[l+'Mean']     = []
            self.paramFollowSource.data[l+'StdUpper'] = []
            self.paramFollowSource.data[l+'StdLower'] = []

        print("Reset the data storage to empty")

        # Move the file cursor back to the beginning of the file
        if not self.f is False:
            self.f.close()
            self.f = self.sftp_client.open(self.chain_fname, 'r')
            self.s = 0

        print("Closed and re-opened the file!")

    def update_lc_obs(self, attr, old, new):
        '''callback to redraw the observations for the lightcurve'''

        print("Redrawing the observations")
        # Re-read the observations
        fname = self.lc_change_fname_button.value
        fname = str(fname)
        self.lc_obs_fname = fname

        print("Plotting data from file {}".format(fname))
<<<<<<< HEAD
        data_file = self.sftp_client.open(fname)
        new_obs = read_csv(data_file,
                sep=' ', comment='#', header=None, names=['phase', 'flux', 'err'])
=======
        new_obs = read_csv(fname,
                sep=' ', comment='#', header=None, names=['phase', 'flux', 'err']
                )
        # Remove any row with a nan in it
        new_obs.dropna(inplace=True, axis='index', how='any')
>>>>>>> e9e0a343
        # new_obs['upper'] = new_obs['flux'] + new_obs['err']
        # new_obs['lower'] = new_obs['flux'] - new_obs['err']

        # Figure out which eclipse we're looking at
        template = 'file_{}'
        for i in range(self.necl):
            if self.mcmc_input_dict[template.format(i)] == fname:
                break
        print('This is file {}'.format(i))

        # Set the sliders to the initial guesses for that file
        parNames = ['wdFlux_{}', 'dFlux_{}', 'sFlux_{}', 'rsFlux_{}', 'q', 'dphi', 'rdisc_{}', 'ulimb_{}',
            'rwd', 'scale_{}', 'az_{}', 'fis_{}', 'dexp_{}', 'phi0_{}']
        parNames = [x.format(i) for x in parNames]
        for par, slider in zip(parNames, self.par_sliders):
            slider.remove_on_change('value', self.update_lc_model)
            value = self.parDict[par][0]
            slider.value = value
            slider.on_change('value', self.update_lc_model)

        # Are we complex? If yes, set those too
        if self.complex:
            parNamesComplex = ['exp1_{}', 'exp2_{}', 'tilt_{}', 'yaw_{}']
            parNamesComplex = [x.format(i) for x in parNamesComplex]
            for par, slider in zip(parNamesComplex, self.par_sliders_complex):
                slider.remove_on_change('value', self.update_lc_model)
                value = self.parDict[par][0]
                slider.value = value
                slider.on_change('value', self.update_lc_model)

        # Regenerate the model lightcurve
        pars = [slider.value for slider in self.par_sliders]
        if self.complex:
            pars.extend([slider.value for slider in self.par_sliders_complex])


        self.cv = CV(pars)
        print("Re-initialised the CV model")

        # Total model lightcurve
        new_obs['calc'] = self.cv.calcFlux(pars, np.array(new_obs['phase']))
        new_obs['res']  = new_obs['flux'] - new_obs['calc']
        # Components
        new_obs['sec']   = self.cv.yrs
        new_obs['bspot'] = self.cv.ys
        new_obs['wd']    = self.cv.ywd
        new_obs['disc']  = self.cv.yd

        # GP
        new_obs['GP_up'] = np.zeros_like(new_obs['phase'])
        new_obs['GP_lo'] = np.zeros_like(new_obs['phase'])

        # Push that into the data frame
        self.lc_obs.data = dict(new_obs)
        self.recalc_GP_model()

        # Set the plotting area title
        fname = fname.split('/')[-1]
        print("Trying to change the title of the plot")
        print("Old title: {}".format(self.lc_plot.title.text))
        self.lc_plot.title.text = fname
        print("The title should now be {}!!".format(fname))

        self.update_like_header(gp=self.GP)

    def update_lc_model(self, attr, old, new):
        '''Callback to redraw the model lightcurve in the second tab'''
        self.recalc_lc_model()

    def update_GP_model(self, attr, old, new):
        '''callback to recalc the GP'''
        self.recalc_GP_model()

    def make_header(self):
        '''Update the text at the top of the first tab to reflect mcmc_input, and the user defined stuff.'''

        header  = "I'm working from the directory: <b>{}</b></br>".format(getcwd())
        header +=  'This chain has <b>{:,d}</b> burn steps, and <b>{:,d}</b> product steps.</br>'.format(
            self.nBurn, self.nProd)
        header += " We're using <b>{:,d}</b> walkers,".format(self.nWalkers)

        if bool(int(self.mcmc_input_dict['usePT'])):
            header += ' with parallel tempering sampling <b>{:,d}</b> temperatures,'.format(
                int(self.mcmc_input_dict['ntemps']))

        header += ' and running on <b>{:,d}</b> cores.</br>'.format(int(self.mcmc_input_dict['nthread']))
        if self.thin:
            p = str(self.thin)
            if p == '1':
                write = 'other'
            elif p[-1] == '1':
                write = p+'st'
            elif p[-1] == '2':
                write = p+'nd'
            elif p[-1] == '3':
                write = p+'rd'
            else:
                write = p+'th'

            header += " When plotting parameter evolutions, I'm plotting every "
            header += "<b>{}</b> step and only keeping the last <b>{:,d}</b> steps".format(write, self.tail)
        else:
            header += " When plotting parameter evolutions, I'll plot every step, and keep the last <b>{:,d}</b> steps.".format(self.tail)

        self.reportChain_label.text = header

    def write2input(self):
        '''Get the slider values, and modify mcmc_input.dat to match them.'''

        # Figure out which eclipse we're looking at
        fname = self.lc_obs_fname
        template = 'file_{}'
        for i in range(self.necl):
            this = self.mcmc_input_dict[template.format(i)]
            if fname in this:
                break
            else: i = None
        if i is None:
            print("Couldn't find the index of that file!")
            return
        fileNumber = int(i)
        print('This is file {}'.format(fileNumber))

        # Get a list of the parameters we're going to change
        values = [slider.value for slider in self.par_sliders]

        labels = ['wdFlux_0', 'dFlux_0', 'sFlux_0', 'rsFlux_0', 'q', 'dphi',\
                'rdisc_0', 'ulimb_0', 'rwd', 'scale_0', 'az_0', 'fis_0', 'dexp_0', 'phi0_0']
        if self.complex:
            labels.extend(['exp1_0', 'exp2_0', 'tilt_0', 'yaw_0'])
            values.extend([slider.value for slider in self.par_sliders_complex])

        labels = [l.replace('_0', '_{}'.format(fileNumber)) for l in labels]

        newvalues = {}
        for par, value in zip(labels, values):
            newvalues[par] = value

        # Make a copy of the mcmc_input file and edit that.
        mcmc_file = []
        with self.sftp_client.open(self.mcmc_fname, 'r') as f:
            for line in f:
                line_components = line.strip().split()
                if len(line_components) > 0:
                    par = line_components[0]
                    if par in labels:
                        value = newvalues[par]

                        newline = line_components.copy()
                        newline[2] = value
                        newline = "{:>10s} = {:>12.4f} {:>12} {:>12.4f} {:>12.4f} {:>12}\n".format(
                            str(newline[0]),
                            float(newline[2]),
                            str(newline[3]),
                            float(newline[4]),
                            float(newline[5]),
                            int(newline[6])
                            )

                        line = newline
                mcmc_file.append(line)

        # Overwrite the old mcmc_input file.
        print('Writing new file, {}'.format(self.mcmc_fname))
        with self.sftp_client.open(self.mcmc_fname, 'w') as f:
            for line in mcmc_file:
                f.write(line)
        self.parse_mcmc_input()

    def make_corner_plots(self):
        print("Making corner plots...")
        self.cornerReporter.text += "</br>Reading chain file (this can take a while)...  "
        print("Reading chain file...")
        chainFile = self.sftp_client.open('chain_prod.txt', 'r')
        chain = u.readchain(chainFile)
        self.cornerReporter.text += "Done!"
        print("Done!")

        N = self.burn_input.value
        try:
            N = int(N)
            self.cornerReporter.text += "</br>Throwing away the first {:,d} steps of the product phase...".format(N)
        except:
            N = 0

        chain = chain[:, N:, :]
        self.cornerReporter.text += "</br>Using {:,d} steps".format(chain.shape[1])
        flat = u.flatchain(chain, chain.shape[2])
        self.cornerReporter.text += ", which is {:,d} lines of the file...".format(flat.shape[0])

        # Label all the columns in the chain file
        necl    = self.necl
        complex = self.complex
        useGP   = self.GP

        # Get labels
        parNames = ['wdFlux_0', 'dFlux_0', 'sFlux_0', 'rsFlux_0', 'q', 'dphi',\
                'rdisc_0', 'ulimb_0', 'rwd', 'scale_0', 'az_0', 'fis_0', 'dexp_0', 'phi0_0']
        parNameTemplate = ['wdFlux_{0}', 'dFlux_{0}', 'sFlux_{0}', 'rsFlux_{0}',\
                'rdisc_{0}', 'ulimb_{0}', 'scale_{0}', 'az_{0}', 'fis_{0}', 'dexp_{0}', 'phi0_{0}']

        perm = [4,5,8]

        c = 11
        if complex:
            self.cornerReporter.text += "</br>Using the complex model"
            parNames.extend(['exp1_0', 'exp2_0', 'tilt_0', 'yaw_0'])
            parNameTemplate.extend(['exp1_0', 'exp2_0', 'tilt_0', 'yaw_0'])
            c = 15
        if useGP:
            self.cornerReporter.text += "</br>Using the Gaussian process"
            parNames.extend(['ampin_gp', 'ampout_gp', 'tau_gp'])
            perm.extend([parNames.index(i) for i in  ['ampin_gp', 'ampout_gp', 'tau_gp']])

        for i in range(necl-1):
            for name in parNameTemplate:
                parNames.append(name.format(i+1))

        # Make the corner plots. This is pretty CPU intensive!
        a = 0; b = 14; j = 0
        while b <= len(parNames):
            night = flat[:, a:b]
            labels = parNames[a:b]
            if a:
                for i in perm:
                    labels.append(parNames[i])

                night = np.concatenate((night, flat[:, perm]), axis=1)

            self.cornerReporter.text += "</br>Making the figure for eclipse {}...".format(j)
            print("Making the figure for eclipse {}".format(j))
            fig = u.thumbPlot(night, labels)
            oname = 'eclipse{}.png'.format(j)
            print("Done!")
            self.cornerReporter.text += "</br>Done! Saving to memory..."
            fig.savefig(oname)
            self.cornerReporter.text += "</br>Done figure '{}'".format(oname)
            del fig
            del night

            a = b
            b += c
            j += 1

    def junk(self, attr, old, new):
        '''Sometimes, you just don't want to do anything'''
        print("Calling the junk pile")
        pass

if __name__ in '__main__':
    print("This script must be run within a bokeh server:")
    print("  bokeh serve --show watchParams.py")
    print("Stopping!")
else:
    fname = 'chain_prod.txt'
    mc_fname = 'mcmc_input.dat'
    tail = 10000
    thin = 20

    watcher = Watcher(chain=fname, mcmc_input=mc_fname, tail=tail, thin=thin)<|MERGE_RESOLUTION|>--- conflicted
+++ resolved
@@ -276,21 +276,12 @@
 
         print("Grabbing the observations...")
         # Grab the data from the file, to start with just use the first in the list
-<<<<<<< HEAD
-        with self.sftp_client.open(menu[0][1], 'r') as data_file:
-            self.lc_obs = read_csv(data_file,
-                    sep=' ', comment='#',
-                    header=None,
-                    names=['phase', 'flux', 'err'],
-                    skipinitialspace=True)
-=======
         self.lc_obs = read_csv(menu[0][1],
                 sep=' ', comment='#',
                 header=None,
                 names=['phase', 'flux', 'err'],
                 skipinitialspace=True)
         self.lc_obs.dropna(inplace=True, axis='index', how='any')
->>>>>>> e9e0a343
 
         # Total model lightcurve
         # TODO: This is slow, make the page with this empty at first, then populate the data in a callback afterwards
@@ -758,19 +749,6 @@
         '''Add the global parameters to the page'''
 
         # What column is the likelihood?
-<<<<<<< HEAD
-        like_index = self.selectList.index(('Likelihood', 'Likelihood'))
-        print("I think the likelihood is index ", like_index)
-        labels = ["Likelihood", 'q', 'dphi', 'rwd']
-
-        pars = [like_index, 5, 6, 9]
-        if self.GP:
-            labels.extend(['ampin_gp', 'ampout_gp', 'tau_gp'])
-            if self.complex:
-                pars.extend([19, 20, 21])
-            else:
-                pars.extend([16, 17, 18])
-=======
         search = ["Likelihood", 'q', 'dphi', 'rwd']
 
         if self.GP:
@@ -786,7 +764,6 @@
                 pars.append(index)
                 labels.append(p)
 
->>>>>>> e9e0a343
 
         for label, par in zip(labels, pars):
             self.add_par_plot(label, par)
@@ -1191,17 +1168,11 @@
         self.lc_obs_fname = fname
 
         print("Plotting data from file {}".format(fname))
-<<<<<<< HEAD
-        data_file = self.sftp_client.open(fname)
-        new_obs = read_csv(data_file,
-                sep=' ', comment='#', header=None, names=['phase', 'flux', 'err'])
-=======
         new_obs = read_csv(fname,
                 sep=' ', comment='#', header=None, names=['phase', 'flux', 'err']
                 )
         # Remove any row with a nan in it
         new_obs.dropna(inplace=True, axis='index', how='any')
->>>>>>> e9e0a343
         # new_obs['upper'] = new_obs['flux'] + new_obs['err']
         # new_obs['lower'] = new_obs['flux'] - new_obs['err']
 
