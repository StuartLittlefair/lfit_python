--- conflicted
+++ resolved
@@ -47,7 +47,7 @@
             - Start watching for the creation of the chain file
         '''
 
-        # TODO: 
+        # TODO:
         # - Add a 'plot all parameters' button to the parameter tracker, per eclipse
         # - Make 'valid parameters' button grab the values from the last step in the chain
 
@@ -169,11 +169,7 @@
                 value = param[0],
                 step  = (param[2] - param[1]) / 100,
                 width = 200,
-<<<<<<< HEAD
                 # format='{:.5}'
-=======
-                
->>>>>>> 3f64bd6f
             )
             slider.on_change('value', self.update_lc_model)
             # slider.callback_throttle = 100 #ms?
@@ -276,15 +272,9 @@
 
         # Arrange the tab layout
         self.tab2_layout = column([
-<<<<<<< HEAD
             row([self.lc_change_fname_button, self.complex_button, self.lc_isvalid]),
             row([gridplot(self.par_sliders, ncols=4),
                  gridplot(self.par_sliders_complex, ncols=1)]),
-=======
-            row([self.data_fname, self.complex_button, self.lc_isvalid]),
-            row([gridplot(self.par_sliders, ncols=4),
-                 column(self.par_sliders_complex)]),
->>>>>>> 3f64bd6f
             self.lc_plot
         ])
 
@@ -702,7 +692,7 @@
             print("Re-initialised the CV model")
 
             self.complex_button.button_type = 'danger'
-        
+
         self.update_lc_model('value', None, None)
 
     def update_lc_obs(self, attr, old, new):
