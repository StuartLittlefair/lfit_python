import bokeh as bk
from bokeh.layouts import row, column, gridplot
from bokeh.models import ColumnDataSource, Band, Whisker
from bokeh.plotting import curdoc, figure
from bokeh.server.callbacks import NextTickCallback
from bokeh.models.widgets import inputs
from bokeh.models.widgets.buttons import Toggle
from bokeh.models.widgets import Slider, Panel, Tabs

import numpy as np

from pandas import read_csv
        
try:
    from lfit import CV
    print("Successfully imported CV class from lfit!")
    lc = True
except:
    print("Failed to import lfit! Plotting lightcurves not supported!")
    lc = False

import time


class Watcher():
<<<<<<< HEAD
    def __init__(self, file='chain_prod.txt', tail=5000, thin=0):
        '''Initialise the data storage, parameters, and waiting for the file to be created.'''
        # Filename
        self.file = file
=======
    def __init__(self, chain='chain_prod.txt', mcmc_input=None, tail=5000, thin=0, lightcurve=True):
        # Can we preview the fits?
        self.isTabbed = lightcurve

        # Filenames
        self.chain_file = chain
        self.mcmc_input_fname = mcmc_input
>>>>>>> a2e4d0ee
        # How many data do we want to follow with?
        self.tail = tail
        # How many data do we want to skip?
        self.thin = thin

        # Keep track of how many we've skipped so far
        self.thinstep = 0

        # Initial values
        self.necl = 1        # Number of eclipses
        self.s    = 0        # Number of steps read in so far
        self.f    = False    # File object, initially false so we can wait for it to be created
        self.nWalkers = 0    # Number of walkers

        # Lists of what parameters we want to plot
        self.pars   = []     # List of params
        self.labels = []     # The labels, in the same order as pars
        self.parNames = ['wdFlux_0', 'dFlux_0', 'sFlux_0', 'rsFlux_0', 'q', 'dphi',\
                'rdisc_0', 'ulimb_0', 'rwd', 'scale_0', 'az_0', 'fis_0', 'dexp_0', 'phi0_0']

        # fun loading animation
        load = ['.', '..', '...']
        for _ in range(5):
            load.extend(['... -', '... \\', '... |', '... /', '... -', '... \\', '... |', '... /', '... -'])
        load.extend(['...', '..', '.'])
        load.extend(['', '', '', '', '']*4)
        self.load = load
        self.twait = len(load)

        # Initialise data storage
        source = ColumnDataSource(dict(step=[]))
        for label in self.labels:
            source.add(data=[], name=label+'Mean')
            source.add(data=[], name=label+'StdUpper')
            source.add(data=[], name=label+'StdLower')
        self.source = source

        ## First tab - Parameter History:
        # Drop down box that should add extra parameters to the plot
        self.selectList = ['']
        self.plotPars = inputs.Select(width=120, title='Optional Parameters', options=self.selectList, value='')
        self.plotPars.on_change('value', self.add_plot)
        # I want a toggle to enable or disable the extra params
        self.complex_button = Toggle(label='Complex BS?', width=120, button_type='danger')
        self.complex_button.on_click(self.update_complex)
        # Ask the user how many eclipses are in the data
        self.eclipses = Slider(title='How many eclipses?', width=200, start=0, end=10, step=1, value=0)
        self.eclipses.on_change('value', self.update_ecl)

        # Add stuff to a layout for the area
        self.layout = gridplot([self.eclipses, self.complex_button, self.plotPars], ncols=1)
        
        
        if self.isTabbed:
            # Add that layout to a tab
            self.tab1 = Panel(child=self.layout, title="Parameter History")


            ## Second tab - Plot the latest lightcurve
            # I need a myriad of sliders. The ranges on these should be adaptive, or maybe I could have a series of +/- buttons?
            self.slider_wdFlux  = Slider(title='White Dwarf Flux',      width=200, start=0.001, end=0.15,   step=0.01,     value=0.025108  )
            self.slider_dFlux   = Slider(title='Disc Flux',             width=200, start=0.001, end=0.15,   step=0.01,     value=0.059197  )
            self.slider_sFlux   = Slider(title='BrightSpot Flux',       width=200, start=0.001, end=0.15,   step=0.01,     value=0.036787  )
            self.slider_rsFlux  = Slider(title='Secondary Flux',        width=200, start=0.001, end=0.15,   step=0.01,     value=0.004832  )
            self.slider_q       = Slider(title='Mass Ratio',            width=200, start=0.001, end=0.5,    step=0.01,     value=0.111144  )
            self.slider_dphi    = Slider(title='dPhi',                  width=200, start=0.030, end=0.1,    step=0.01,     value=0.065319  )
            self.slider_rdisc   = Slider(title='Disc Radius',           width=200, start=0.250, end=0.7,    step=0.01,     value=0.454316  )
            self.slider_ulimb   = Slider(title='Limb darkening',        width=200, start=0.1,   end=0.4,    step=0.01,     value=0.284287  )
            self.slider_rwd     = Slider(title='White Dwarf Radius',    width=200, start=0.001, end=0.1,    step=0.01,     value=0.026284  )
            self.slider_scale   = Slider(title='Bright Spot Scale',     width=200, start=0.001, end=0.2,    step=0.01,     value=0.021121  )
            self.slider_az      = Slider(title='Bright Spot Azimuth',   width=200, start=50,    end=180,    step=1,        value=95.11449  )
            self.slider_fis     = Slider(title='Isotrpoic BS fraction', width=200, start=0.001, end=1.0,    step=0.01,     value=0.008963  )
            self.slider_dexp    = Slider(title='Disc profile exponent', width=200, start=0.001, end=3,      step=0.01,     value=1.707775  )
            self.slider_phi0    = Slider(title='Time offset',           width=200, start=-0.1,  end=0.1,    step=0.01,     value=0.0       )
            ## TODO: add the 4 complex BS sliders
            

            # Create a gridplot of the sliders, in a long column
            self.par_sliders = [
                self.slider_wdFlux,
                self.slider_dFlux,
                self.slider_sFlux,
                self.slider_rsFlux,
                self.slider_q,
                self.slider_dphi,
                self.slider_rdisc,
                self.slider_ulimb,
                self.slider_rwd,
                self.slider_scale,
                self.slider_az,
                self.slider_fis,
                self.slider_dexp,
                self.slider_phi0,
            ]
            # These can be bulk-edited like this now:
            for slider in self.par_sliders:
                slider.on_change('value', self.update_lc_obs)


            # Plot the actual lightcurve
            self.data_fname = inputs.TextInput(title='Filename', value='MASTER-J0014_r_A.calib')

            # Grab the data from the file
            self.lc_obs = read_csv(self.data_fname.value, 
                    sep=' ', comment='#', header=None, names=['phase', 'flux', 'err'])
            self.lc_obs['upper'] = self.lc_obs['flux'] + self.lc_obs['err']
            self.lc_obs['lower'] = self.lc_obs['flux'] - self.lc_obs['err']


            # Generate the model lightcurve
            pars = [slider.value for slider in self.par_sliders]
            self.cv = CV(pars)
            self.lc_obs['calc'] = self.cv.calcFlux(pars, np.array(self.lc_obs['phase']))
            # Whisker can only take the ColumnDataSource, not the pandas array
            self.lc_obs = ColumnDataSource(self.lc_obs)
            # I want a button that'll turn red when the parameters are invalid
            self.lc_isvalid = Toggle(label='Valid parameters', width=200, button_type='success')

            # Initialise the figure
            self.lc_plot = bk.plotting.figure(title='Lightcurve', plot_height=500, plot_width=1200,
                toolbar_location='above', y_axis_location="left")
            # Plot the lightcurve data
            self.lc_plot.scatter(x='phase', y='flux', source=self.lc_obs, size=5, color='black')
            # Plot the error bars - Bokeh doesnt have a built in errorbar!?!
            self.lc_plot.add_layout(
                Whisker(base='phase', upper='upper', lower='lower', source=self.lc_obs,
                upper_head=None, lower_head=None, line_color='black', )
            )
            # Plot the model
            self.lc_plot.line(x='phase', y='calc', source=self.lc_obs, line_color='red')


            # Add all this to a tab
            self.layout2 = column([
                    self.data_fname,
                    gridplot(self.par_sliders+[self.lc_isvalid], ncols=4),
                    self.lc_plot
                ])
            self.tab2 = Panel(child=self.layout2, title="Lightcurve Parameters")

            # Create a layout of this, and add it to a tab
            # self.layout3 = column([self.data_fname, self.lc_plot])
            # self.tab3 = Panel(child=self.layout3, title="Lightcurve Parameters")



            # Add the tabs to the figure
            self.tabs = Tabs(tabs=[self.tab1, self.tab2])
            curdoc().add_root(self.tabs)
        
        else:
            # We can only use the first tab, so dont bother with the others.
            curdoc().add_root(self.layout)

        curdoc().title = 'MCMC Chain Supervisor'
        try:
            curdoc().theme = 'dark_minimal'
        except:
            pass

        # Is the file open?
        self.open_file()
        # If it doesn't exist, self.f is false. Then, check every second for it again.
        if self.f is False:
            self.check_file = curdoc().add_periodic_callback(self.open_file, 1000)

    def open_file(self):
        '''Check if the chain file has been created yet. If not, do nothing. If it is, set it to self.f'''
        # Open the file, and keep it open
        file = self.chain_file
        try:
            self.f = open(file, 'r')
        except:
            self.f = False
            return

        # Determine the number of walkers
        while True:
            line = self.f.readline()
            line = line.split()
            walker = int(line[0])
            if self.nWalkers == walker:
                self.nWalkers += 1
            else:
                break

        # Close and reopen the file to move the cursor back to the beginning.
        self.f.close()
        # We're at step 0 now
        self.f = open(file, 'r')

        # Remove the callback that keeps trying to open the file
        try:
            curdoc().remove_periodic_callback(self.check_file)
        except:
            pass
        # Create a new callback that periodically reads the file
        curdoc().add_periodic_callback(self.update, 1)

        print("Opened the file {}!".format(file))

    def readStep(self):
        '''Appempt to read in the next step of the chain file.
        If we get an unexpected number of walkers, quit the script.
        If we're at the end of the file, do nothing.'''

        stepData = np.zeros((self.nWalkers, len(self.pars)), dtype=float)
        # If true, return the data. If False, the end of the file was reached before the step was fully read in.
        flag = True

        # Remember where we started
        init = self.f.tell()

        ## This should be:
        # stepData = numpy.loadtxt(self.f,           # File to read
        #   dtype=np.float,                          # All floats
        #   delimiter=' ',                           # Space separated
        #   usecols=pars,                            # Desired columns
        #   skiprows=(self.nWalkers*self.thin),      # Thin the data by self.thin steps
        #   max_rows=self.nWalkers                   # Only read in one step
        # )
        # followed by some checking routine that makes sure the array is fully populated. if not,
        # rewind.
        try:
            for i in np.arange(self.nWalkers): ## very slow!
                # Get the next line
                line = self.f.readline().strip()
                # Are we at the end of the file?
                if line == '':
                    # The file is over.
                    flag = False
                    break

                line = np.array(line.split(), dtype=np.float64)

                # Check for infinities, replace with nans. Handles bad walkers
                line[np.isinf(line)] = np.nan

                # Which walker are we?
                w = int(line[0])
                if w != i:
                    flag = False
                    break

                # Gather the desired numbers
                values = line[self.pars]

                stepData[w, :] = values
        except IndexError:
            # Sometimes empty lines slip through. Catch the exceptions
            print(line)
            flag = False

        self.thinstep += 1
        if self.thin:
            if self.thinstep % self.thin != 0:
                flag = None


        if flag is True:
            # We successfully read in the chunk!
            self.s += 1
            return stepData
        elif flag is False:
            # The most recent step wasn't completely read in
            self.f.seek(init)
            return None
        else:
            # We read in a step but we don't want it.
            self.s += 1
            return None

    def update(self):
        '''Call the readStep() function, and stream the data to the plotter.'''
        # Do we have anything to plot?
        if self.labels != []:
            step = self.readStep()

            if step is None:
                # No data to plot
                pass
            else:
                means = np.mean(step, axis=0)
                stds  = np.std(step,  axis=0)

                newdata = dict()
                newdata['step'] = [self.s]

                for i, label in enumerate(self.labels):
                    newdata[label+'Mean'] = [means[i]]
                    newdata[label+'StdUpper']  = [means[i]+stds[i]]
                    newdata[label+'StdLower']  = [means[i]-stds[i]]

                self.source.stream(newdata, self.tail)

    def update_ecl(self, attr, old, new):
        '''Update the variables that depend on the number of eclipses we have'''
        val = self.eclipses.value
        complex = self.complex_button.active
        try:
            self.necl = int(val)
            parNames = ['wdFlux_0', 'dFlux_0', 'sFlux_0', 'rsFlux_0', 'q', 'dphi',\
                'rdisc_0', 'ulimb_0', 'rwd', 'scale_0', 'az_0', 'fis_0', 'dexp_0', 'phi0_0']
            parNameTemplate = ['wdFlux_{0}', 'dFlux_{0}', 'sFlux_{0}', 'rsFlux_{0}',\
                'rdisc_{0}', 'ulimb_{0}', 'scale_{0}', 'az_{0}', 'fis_{0}', 'dexp_{0}', 'phi0_{0}']

            # complex has extra parameters
            if complex:
                parNames.extend(['exp1_0', 'exp2_0', 'tilt_0', 'yaw_0'])
                parNameTemplate.extend(['exp1_{0}', 'exp2_{0}', 'tilt_{0}', 'yaw_{0}'])

            # Format labels
            for i in range(self.necl-1):
                for name in parNameTemplate:
                    parNames.append(name.format(i+1))
            parNames.append('Likelihood')

            self.parNames = parNames
            self.selectList = list(parNames)
            self.selectList.insert(0, '')
            self.plotPars.options = self.selectList
        except:
            self.eclipses.value = 0

    def update_complex(self, new):
        '''Identical functionality to update_ecl(), but the handler for toggle buttons works differently.'''
        val = self.eclipses.value
        try:
            self.necl = int(val)
        except:
            val = 0
        complex = self.complex_button.active

        if complex:
            self.complex_button.button_type = 'success'
        else:
            self.complex_button.button_type = 'danger'

        parNames = ['wdFlux_0', 'dFlux_0', 'sFlux_0', 'rsFlux_0', 'q', 'dphi',\
            'rdisc_0', 'ulimb_0', 'rwd', 'scale_0', 'az_0', 'fis_0', 'dexp_0', 'phi0_0']
        parNameTemplate = ['wdFlux_{0}', 'dFlux_{0}', 'sFlux_{0}', 'rsFlux_{0}',\
            'rdisc_{0}', 'ulimb_{0}', 'scale_{0}', 'az_{0}', 'fis_{0}', 'dexp_{0}', 'phi0_{0}']

        # complex has extra parameters
        if complex:
            parNames.extend(['exp1_0', 'exp2_0', 'tilt_0', 'yaw_0'])
            parNameTemplate.extend(['exp1_{0}', 'exp2_{0}', 'tilt_{0}', 'yaw_{0}'])

        # Format labels
        for i in range(self.necl-1):
            for name in parNameTemplate:
                parNames.append(name.format(i+1))
        parNames.append('Likelihood')

        self.parNames = parNames
        self.selectList = list(parNames)
        self.selectList.insert(0, '')
        self.plotPars.options = self.selectList

    def update_lc_obs(self, attr, old, new):
        '''Redraw the model lightcurve in the second tab'''
        # Generate the model lightcurve
        pars = [slider.value for slider in self.par_sliders]
        try:
            self.cv = CV(pars)
            self.lc_obs.data['calc'] = self.cv.calcFlux(pars, np.array(self.lc_obs.data['phase']))
            self.lc_isvalid.button_type = 'success'
            self.lc_isvalid.label = 'Valid Parameters'
        except Exception:
            self.lc_isvalid.button_type = 'danger'
            self.lc_isvalid.label = 'Invalid Parameters'

    def add_plot(self, attr, old, new):
        '''Add a plot to the page'''

        label = str(self.plotPars.value)
        if label == '':
            return
        par = self.parNames.index(label) + 1
        self.labels.append(label)
        self.pars.append(par)

        # Clear data from the source structure
        self.source.data = {'step': []}
        for l in self.labels:
            self.source.data[l+'Mean']     = []
            self.source.data[l+'StdUpper'] = []
            self.source.data[l+'StdLower'] = []

        # Move the file cursor back to the beginning of the file
        if not self.f is False:
            self.f.close()
            self.f = open(self.chain_file, 'r')
            self.s = 0

        new_plot = bk.plotting.figure(title=label, plot_height=300, plot_width=1200,
            toolbar_location='above', y_axis_location="right",
            # tools="ypan,ywheel_zoom,ybox_zoom,reset")
            tools=[])
        new_plot.line(x='step', y=label+'Mean', alpha=1, line_width=3, color='red', source=self.source)
        band = Band(base='step', lower=label+'StdLower', upper=label+'StdUpper', source=self.source,
                    level='underlay', fill_alpha=0.5, line_width=0, line_color='black', fill_color='green')
        new_plot.add_layout(band)

        new_plot.x_range.follow = "end"
        new_plot.x_range.follow_interval = self.tail
        new_plot.x_range.range_padding = 0
        new_plot.y_range.range_padding_units = 'percent'
        new_plot.y_range.range_padding = 1

        curdoc().add_root(row(new_plot))

# if __name__ in '__main__':
    # import argparse

    # parser = argparse.ArgumentParser(description='Monitor an MCMC chain as it runs')
    # parser.add_argument('file', default='chain_prod.txt', type=str, nargs=1,
    #                     help='The outputted chain file to monitor')
    # parser.add_argument('thin', default=0, type=int, nargs=1,
    #                     help='I only read in every [thin] steps. 0 will read every step.',
    #                     )
    # parser.add_argument('tail', default=1000, type=int, nargs=1,
    #                     help='I will plot only the last [tail] steps',
    #                     )

    # args = parser.parse_args()
    # fname = args.file[0]
    # tail  = args.tail[0]
    # thin  = args.thin[0]

fname = 'chain_prod.txt'
tail = 30000
thin = 20

watcher = Watcher(file=fname, tail=tail, thin=thin, lightcurve=lc)<|MERGE_RESOLUTION|>--- conflicted
+++ resolved
@@ -10,7 +10,7 @@
 import numpy as np
 
 from pandas import read_csv
-        
+
 try:
     from lfit import CV
     print("Successfully imported CV class from lfit!")
@@ -23,12 +23,6 @@
 
 
 class Watcher():
-<<<<<<< HEAD
-    def __init__(self, file='chain_prod.txt', tail=5000, thin=0):
-        '''Initialise the data storage, parameters, and waiting for the file to be created.'''
-        # Filename
-        self.file = file
-=======
     def __init__(self, chain='chain_prod.txt', mcmc_input=None, tail=5000, thin=0, lightcurve=True):
         # Can we preview the fits?
         self.isTabbed = lightcurve
@@ -36,7 +30,6 @@
         # Filenames
         self.chain_file = chain
         self.mcmc_input_fname = mcmc_input
->>>>>>> a2e4d0ee
         # How many data do we want to follow with?
         self.tail = tail
         # How many data do we want to skip?
@@ -88,8 +81,8 @@
 
         # Add stuff to a layout for the area
         self.layout = gridplot([self.eclipses, self.complex_button, self.plotPars], ncols=1)
-        
-        
+
+
         if self.isTabbed:
             # Add that layout to a tab
             self.tab1 = Panel(child=self.layout, title="Parameter History")
@@ -112,7 +105,7 @@
             self.slider_dexp    = Slider(title='Disc profile exponent', width=200, start=0.001, end=3,      step=0.01,     value=1.707775  )
             self.slider_phi0    = Slider(title='Time offset',           width=200, start=-0.1,  end=0.1,    step=0.01,     value=0.0       )
             ## TODO: add the 4 complex BS sliders
-            
+
 
             # Create a gridplot of the sliders, in a long column
             self.par_sliders = [
@@ -140,7 +133,7 @@
             self.data_fname = inputs.TextInput(title='Filename', value='MASTER-J0014_r_A.calib')
 
             # Grab the data from the file
-            self.lc_obs = read_csv(self.data_fname.value, 
+            self.lc_obs = read_csv(self.data_fname.value,
                     sep=' ', comment='#', header=None, names=['phase', 'flux', 'err'])
             self.lc_obs['upper'] = self.lc_obs['flux'] + self.lc_obs['err']
             self.lc_obs['lower'] = self.lc_obs['flux'] - self.lc_obs['err']
@@ -186,7 +179,7 @@
             # Add the tabs to the figure
             self.tabs = Tabs(tabs=[self.tab1, self.tab2])
             curdoc().add_root(self.tabs)
-        
+
         else:
             # We can only use the first tab, so dont bother with the others.
             curdoc().add_root(self.layout)
@@ -471,4 +464,4 @@
 tail = 30000
 thin = 20
 
-watcher = Watcher(file=fname, tail=tail, thin=thin, lightcurve=lc)+watcher = Watcher(chain=fname, tail=tail, thin=thin, lightcurve=lc)