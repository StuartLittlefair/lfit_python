# LFIT_PYTHON
<<<<<<< HEAD
This project is the successor to `LFIT` - a `C++` code for fitting cataclysmic variable (CV) star's eclipse lightcurves. `LFIT` is fast but cannot be easily adapted to fit ligthcurves with lots of flickering or to fit individual eclipses whilst sharing certain parameters (e.g eclipse width) between eclipses. This software uses a tree structure, to group eclipses into branches that can share some parameters but not others. 


## LFIT; functional knowledge you're gonna need
[lfit](https://github.com/StuartLittlefair/lfit) is a pretty robust piece of code. It's core functionality is easy to use, though perhaps a bit finnicky to pass parameters to. More on this in a few paragraphs.

`lfit` operates not in time space, but rather in phase space, which scales the model against the roche radius of the system. This necessitates a bit of pre-processing to get a lightcurve from the raw format, into flux as a function of eclipse phase. The eclipse minimum is assumed to occur at phase 0.0, though a variable in the model is a phase offset to tweak this... as a last resort! Good ephemeral data is much better than putting a plaster on the problem, and a significant value of `phi0` indicates that your ephemeris needs refitting. 

To reiterate - `lfit` will give a lightcurve in `phase`, `flux`. 

The module has, essentially, one main useful object with one main function. The `lfit.CV` class handles the four components that are considered (namely, the disc, donor star, white dwarf, and bright spot), and puts them all together for you. These components *can* be called individually, but this **usually** is more useful for diagnostics than for modelling. The `lfit.CV` has a `calcFlux()` method, which will make up your lightcurve.

### Calc-ing Flux
The `calcFlux()` method requires the CV parameters in a specific order. Some of these are optional, and are only supplied when calculating the (more computationally expensive) complex bright spot (BS) model.
=======

This project is the successor to `LFIT` - a `C++` code for fitting cataclysmic variable (CV) star's eclipse lightcurves. `LFIT` is fast but cannot be easily adapted to fit ligthcurves with lots of flickering or to fit individual eclipses whilst sharing certain parameters (e.g eclipse width) between eclipses. This software uses a tree structure, to group eclipses into branches that can share some parameters but not others.

## Setting up an MCMC run
The input file will define how a model is set up, and some of the details for the MCMC fit. It's almost certainly easier to understand the structure by looking at the [example](test_data/mcmc_input.dat) file, and the comments in it shoudl explain what the parameters mean. Something that may not be 100% clear, however, is how labels work - a parameter typically looks like this:
`variableName_nodeLabel`. The underscore separates the two, with the former telling the code which of the parameters from 'Calc-ing Flux' is being set, and the latter telling it which node (i.e. band or eclipse) it belongs to. Similarly, the `wdparams` script needs an input configuration, and this [example](./wdinput.dat) is also given.


## LFIT; functional knowledge you're gonna need

[lfit](https://github.com/StuartLittlefair/lfit) is a pretty robust piece of code. It's core functionality is easy to use, though perhaps a bit finnicky to pass parameters to. More on this in a few paragraphs.

`lfit` operates not in time space, but rather in phase space. This necessitates a bit of pre-processing to get a lightcurve from the raw format, into flux as a function of eclipse phase. The eclipse minimum is assumed to occur at phase 0.0, though a variable in the model is a phase offset to tweak this... as a last resort! Good ephemeral data is much better than putting a plaster on the problem.

To reiterate - `lfit` will output a lightcurve in `phase`, `flux`.

The module has, essentially, one main useful object with one main function. The `lfit.CV` class handles the four components that are considered (namely, the disc, donor star, white dwarf, and bright spot), and puts them all together for you. These components _can_ be called individually, but this **usually** is more useful for diagnostics than for modelling. The `lfit.CV` has a `calcFlux()` method, which will make up your lightcurve.

### Calc-ing Flux

The `calcFlux()` method requires the CV parameters in a specific order. Some of these are optional, and are only supplied when calculating the (more computationally expensive) complex bright spot (BS) model.

>>>>>>> 5eda6515
```python
pars = [
    'wdFlux -  white dwarf flux at maximum light'
    'dFlux  -  disc flux at maximum light'
    'sFlux  -  bright spot flux at maximum light'
    'rsFlux -  donor flux at maximum light'
    'q      -  mass ratio'
    'dphi   -  full width of white dwarf at mid ingress/egress'
    'rdisc  -  radius of accretion disc (scaled by distance to inner lagrangian point XL1)'
    'ulimb  -  linear limb darkening parameter for white dwarf'
    'rwd    -  white dwarf radius (scaled to XL1)'
    'scale  -  bright spot scale (scaled to XL1)'
    'az     -  the azimuth of the bright spot strip (w.r.t to line of centres between stars)'
    'fis    -  the fraction of the bright spot's flux which radiates isotropically'
    'dexp   -  the exponent which governs how the brightness of the disc falls off with radius'
    'phi0   -  a phase offset'
    'exp1   -  [OPTIONAL] BS strip first exponent'
    'exp2   -  [OPTIONAL] BS strip second exponent'
    'tilt   -  [OPTIONAL] BS strip emission tilt, away from normal'
    'yaw    -  [OPTIONAL] BS strip emission yaw, away from normal'
]
# initialise the CV
cv_object = lfit.CV(pars)

phase = np.linspace(-0.3, 0.3, 300)
flux  = cv_object(pars, phase)
```
<<<<<<< HEAD
Note that the CV must be initialised with the initial parameters. This is because tweaking the parameters a bit is much less expensive than restarting the model from scratch - when running an MCMC as fast as possible, this saving adds up!

### Limb Darkening
The model is usually only very dimly sensitive to the limb darkening coefficient (LDC), as this parameter only comes into play *during* the WD ingress and egress. As such, it's recommended to first make a fit with a naiive LDC, then use the resulting WD model to calculate the value of the LDC that *should* have been used, and conduct another fit with the new LDC.

### Quickly diagnosing a fittable eclipse
Not all eclipses are suitable for lightcurve modelling with this software. The BS ingress and egress must be clearly visible in order to lift degeneracies in the model. The BS is created when the mass transfer stream strikes the outer edge of the accretion disc. The disc is assumed to be circular, and the mass stream follows a ballistic trajectory, constraining location for the BS for a given mass ratio and disc radius combination - the mass ratio controls the donor radius, and the disc radius controls the point along the ballistic trajectory that the BS lies. Further complicating the matter is the fact that inclination will also affect the location of the eclipse. With this information, we have only two observables, but three free parameters, leading to degeneracy. 

Fortunately, we also have the WD eclipse. This is sensitive to the mass ratio and inclination, though *not* the disc radius. However, by adding in the further two observables of WD ingress and egress, we now have *four* observables, and *three* parameters, and the problem becomes uniquely solvable. 

In short, in order for an eclipse to be uniquely solvable for this software, it must have visible, unambiguous (unless using several eclipses) WD ingress and egress *and* BS ingress and egress features. 

### Real world data considerations
One part of LFIT that I'd be remiss not to mention is the bin width. When comparing models to data, we must account for the duration of a single exposure - if we don't, then periods where the flux is changing rapidly (i.e. the highly important ingresses and egresses), would be incorrect. `calcFlux()` can also take a `width` argument, which is the exposure width of the data. This will often not be an issue if your observations are sucessive, i.e. negligible dead time between frames, but if this is *not* the case (as it often is), you must define this! If it's not defined, the software will infer the bin width from the data, perhaps incorrectly.

These are, obviously, proxy parameters for the actual physical parameters of the system. The resulting chain from the MCMC simulation can be converted into physical parameters after the fact, using `wdparams.py`


## Markov Chain Monte-Carlo (MCMC), emcee, and the Affine-Invariant Ensemble Sampler (AIES)
[`emcee`](https://github.com/dfm/emcee) is the workhorse of this fitting process. MCMC essentially works by taking an initial position in parameter space, tweaking it a bit, and seeing if the fit to data improves. If it does, great, move there. If it doesn't, the 'walker' still has a finite chance to move to the new position anyway. This helps (in theory) to stop the walker from getting trapped in local minima; a core property of an MCMC is that it will explore 100% of the parameter space, given an infinite amount of time. Over time, the areas(or volumes) of parameter space that have a better fit to the data will accumulate more 'footprints' from the walkers, and the sampling frequencies will eventually converge towards the posterior distribution of the model.

It's hopefully obvious that we generally have less than infinite computer time. There are various algorithms that tweak the outline above, and the one currently used is the AIES. The `emcee` [paper](https://arxiv.org/abs/1202.3665) has a better explaination than I can give, so I recommend reading that rather than this, but here's a digested version. The chain uses many walkers rather than just one. When proposing new steps, a walker takes a random peer, and leapfrogs over its position by some fraction. This gives the proposed 'stretch move' new position of the walker. This is repeated (in parallel) for each walker's position, and then proceeds as normal - if it's a better fit, accept, if it isn't, roll some dice to see if it's accepted anyway. Note that this means that the walkers are ***not*** independant of each other, so don't use Gelman-Rubin convergence testing on these chains!


## wdparams
`wdparams.py` is essentially a thin version of `mcmcfit.py`, only this time it takes the parameters found in a `chain_prod.txt` file as the 'observation', and fits white dwarf model atmosphere colours (the DA models found [here](http://www.astro.umontreal.ca/~bergeron/CoolingModels/)) to it. Using it is pretty much the same as using `mcmcfit.py`


## The model
This package uses a tree structure to group observational data. It's easier to explain with a diagram;
```

                   Trunk
                     |
                    / \
        Branch1 ---     --- Branch2
           |                  |
          / \                / \
     leaf1   leaf2      leaf3   leaf4
```
Parameters are set from the top with an ordered list (as per `emcee` docs), and sorted down into the branches and leaves by the model structure. The eclipses are stored and modelled on the leaves, with the branches separating different observational filters and the `Trunk` storing the global parameters, `q`, `dhpi`, and `rwd`. When we want to evaluate an eclipse fit, say that of `leaf1`, we call `leaf1.calcFlux`. This retrieves the parameters it inherits from its parent, `Branch1`, and grandparent, `Trunk`, passes them off to `lfit.CV`, and returns the result. 

By segregating the eclipses like this, rather than fitting each individually, much better constraints on parameters can be achieved, even with less than stellar data. CV flickering can cause the BS ingress and egress to be ambiguous, as the amplitude of this stochastic process is often similar to the size of the BS features. It is unlikely that two eclipses will be unfortunate enough to be masked in this way *in the same place*, so by fitting them together, the MCMC should find it preferable to settle on the feature common to them both. Similarly, the white dwarf and donor fluxes (which should not change on human timescales) should be constant between eclipses - hence are shared at the branch level.

### If you want to use this...
The core functionality is ambiguous to the model being fitted, and sub-classed to work with `lfit` & `emcee`. This means that this structure should be *relatively* easy to apply to other models in similar use-cases. The tree is constructed of `Node`s, that can have at most one parent, and any number of children. It can also be arbitrarily deep, for example the above illustration could have two levels of branches, one separating branches, and another layer separating observations that are distant in time, for a 4-layer model.

## Fitting the Proxy Parameters
=======

Note that the CV must be initialised with the initial parameters. This is because tweaking the parameters a bit is much less expensive than restarting the model from scratch - when running an MCMC as fast as possible, this saving adds up!

### Limb Darkening

The model is usually only very dimly sensitive to the limb darkening coefficient (LDC), as this parameter only comes into play _during_ the WD ingress and egress. As such, it's recommended to first make a fit with a naiive LDC, then use the resulting WD model to calculate the value of the LDC that _should_ have been used, and conduct another fit with the new LDC.

### Quickly diagnosing a fittable eclipse

Something that is important to understand is that the location of the BS ingress and egress, in conjuntion with the width of the eclipse and the size of the disc, constrains the mass ratio, q. It is crucial to be able to resolve these BS features in order to lift degeneracy between the other three.

### Real world data considerations

One part of LFIT that I'd be remiss not to mention is the bin width. When comparing models to data, we must account for the duration of a single exposure - if we don't, then periods where the flux is changing rapidly (i.e. the highly important ingresses and egresses), would be incorrect. `calcFlux()` can also take a `width` argument, which is the exposure width of the data. This will often not be an issue if your observations are sucessive, i.e. negligible dead time between frames, but if this is _not_ the case (as it often is), you must define this! If it's not defined, the software will infer the bin width from the data, perhaps incorrectly.

These are, obviously, proxy parameters for the actual physical parameters of the system. The resulting chain from the MCMC simulation can be converted into physical parameters after the fact, using `wdparams.py`

## Markov Chain Monte-Carlo (MCMC), emcee, and the Affine-Invariant Ensemble Sampler (AIES)

[`emcee`](https://github.com/dfm/emcee) is the workhorse of this fitting process. MCMC essentially works by taking an initial position in parameter space, tweaking it a bit, and seeing if the fit to data improves. If it does, great, move there. If it doesn't, the 'walker' still has a finite chance to move to the new position anyway. This helps (in theory) to stop the walker from getting trapped in local minima; a core property of an MCMC is that it will explore 100% of the parameter space, given an infinite amount of time. Over time, the areas(or volumes) of parameter space that have a better fit to the data will accumulate more 'footprints' from the walkers, and the sampling frequencies will eventually converge towards the posterior distribution of the model.

It's hopefully obvious that we generally have less than infinite computer time. There are various algorithms that tweak the outline above, and the one currently used is the AIES. The `emcee` [paper](https://arxiv.org/abs/1202.3665) has a better explaination than I can give, so I recommend reading that rather than this, but here's a digested version. The chain uses many walkers rather than just one. When proposing new steps, a walker takes a random peer, and leapfrogs over its position by some fraction. This gives the proposed 'stretch move' new position of the walker. This is repeated (in parallel) for each walker's position, and then proceeds as normal - if it's a better fit, accept, if it isn't, roll some dice to see if it's accepted anyway. Note that this means that the walkers are **_not_** independant of each other, so don't use Gelman-Rubin convergence testing on these chains!

## wdparams

`wdparams.py` is essentially a thin version of `mcmcfit.py`, only this time it takes the parameters found in a `chain_prod.txt` file as the 'observation', and fits white dwarf model atmosphere colours (the DA models found [here](http://www.astro.umontreal.ca/~bergeron/CoolingModels/)) to it. Using it is pretty much the same as using `mcmcfit.py`

## The model

This package uses a tree structure to group observational data. It's easier to explain with a diagram;

```
                       Trunk
                         |
                        / \
            Branch1 ---     --- Branch2
               |                  |
              / \                / \
         leaf1   leaf2      leaf3   leaf4
```

Parameters are set from the top with an ordered list (as per `emcee` docs), and sorted down into the branches and leaves by the model structure. The eclipses are stored and modelled on the leaves, with the branches separating different observational filters and the `Trunk` storing the global parameters, `q`, `dhpi`, and `rwd`. When we want to evaluate an eclipse fit, say that of `leaf1`, we call `leaf1.calcFlux`. This retrieves the parameters it inherits from its parent, `Branch1`, and grandparent, `Trunk`, passes them off to `lfit.CV`, and returns the result.

By segregating the eclipses like this, rather than fitting each individually, much better constraints on parameters can be achieved, even with less than stellar data. CV flickering can cause the BS ingress and egress to be ambiguous, as the amplitude of this stochastic process is often similar to the size of the BS features. It is unlikely that two eclipses will be unfortunate enough to be masked in this way _in the same place_, so by fitting them together, the MCMC should find it preferable to settle on the feature common to them both. Similarly, the white dwarf and donor fluxes (which should not change on human timescales) should be constant between eclipses - hence are shared at the branch level.

### If you want to use this

The core functionality is ambiguous to the model being fitted, and sub-classed to work with `lfit` & `emcee`. This means that this structure should be _relatively_ easy to apply to other models in similar use-cases. The tree is constructed of `Node`s, that can have at most one parent, and any number of children. It can also be arbitrarily deep, for example the above illustration could have two levels of branches, one separating branches, and another layer separating observations that are distant in time, for a 4-layer model.

## Fitting the Proxy Parameters

>>>>>>> 5eda6515
Actually using the software is fairly easy. In essence,

1. Write a configuration file defining the initial conditions, and parameters of the MCMC
2. Run `mcmcfit.py` with the input file, e.g. `python3 /PATH/TO/LFIT_PYTHON/mcmcift.py mcmc_input.dat`
<<<<<<< HEAD
3. Wait...
4. Run `wdparams.py` with its relevant input file, e.g. `python3 /PATH/TO/LFIT_PYTHON/wdparams.py wdinput.dat`
5. Use `ldparams.py` to calculate the limb darkening coefficient of this WD model
6. Repeat steps 1-4 with the new value of limb darkening
5. Analyse results!

This is iterative, and the result of one chain leads into the start position of another, until convergence is reached. Then, the resulting converged chain is fed into `wdparams.py` for conversion into physical parameters.

This branch also has a notifier, which will email the resulting lightcurve figures, and the likelihood history and summary of the chain_prod file. Corner plots are not sent, as these are often several MB each, so must be retrieved manually. To use this, first a gmail bot account needs to be created (this is just a normal gmail account, but with a dumber email address. I used mcmcfit.bot@gmail.com, as an example.), and its credentials supplied in a file called `PATH/TO/LFIT_PYTHON/email_details.json`, with the following format:
=======
3. Wait. 
4. Run `wdparams.py` with its relevant input file, e.g. `python3 /PATH/TO/LFIT_PYTHON/wdparams.py wdinput.dat`
5. Use `ldparams.py` to calculate the limb darkening coefficient of this WD model
6. Repeat steps 1-4 with the new value of limb darkening, until the value doesn't change
7. Use `calcPhysicalParams.py` to compute the physical system parameters, <a href="https://www.codecogs.com/eqnedit.php?latex=$q,&space;M_{wd},&space;R_{wd},&space;M_2,&space;R_2,&space;sep,&space;K_{wd},&space;K_2,&space;inclination,&space;log(g)$" target="_blank"><img src="https://latex.codecogs.com/gif.latex?$q,&space;M_{wd},&space;R_{wd},&space;M_2,&space;R_2,&space;sep,&space;K_{wd},&space;K_2,&space;inclination,&space;log(g)$" title="$q, M_{wd}, R_{wd}, M_2, R_2, sep, K_{wd}, K_2, inclination, log(g)$" /></a>
8. Analyse results!

In reality, this is often iterative, and the result of one chain leads into the start position of another, until convergence is reached. Then, the resulting converged chain is fed into `wdparams.py` for conversion into physical parameters.

This branch also has a notifier, which will email the resulting lightcurve figures, and the likelihood history and summary of the chain_prod file. Corner plots are not sent, as these are often several MB each, so must be retrieved manually. To use this, first a gmail bot account needs to be created (this is just a normal gmail account, but with a dumber email address. I used mcmcfit.bot@gmail.com, as an example.), and its credentials supplied in a file called `PATH/TO/LFIT_PYTHON/email_details.json`, with the following format:

>>>>>>> 5eda6515
```json
{
  "user": "ADDRESS",
  "pass": "PASSWORD"
}
```
<<<<<<< HEAD
***DO NOT USE YOUR PERSONAL EMAIL*** as the credentials are stored here in plaintext. Just make a new (gmail!) account fresh for this.

### input.dat
The input file needs a few parameters at a minimum. It's almost certainly easier to understand the structure by looking at the [example](test_data/mcmc_input.dat) file, so just look in there for the documentation. Similarly, the `wdparams` script needs an input configuration, and this [example](./wdinput.dat) is also given.

## Installation
1. Install `lfit`, as per the instructions.
2. pip install the requirements of `lfit_python`; `pip3 install -r requirements.txt`
3. Thats it


## TODO 
- AIES samplers are [likely not suitable for parameter spaces with N > ~5](https://statmodeling.stat.columbia.edu/2017/03/15/ensemble-methods-doomed-fail-high-dimensions/). Should we move to a different algorithm?
- The `emcee` implimentation of parallel tempering is deprecated in the latest version. [This](https://github.com/willvousden/ptemcee) branch is now the preferred one to use, and needs to be integrated into `lfit_python`.
=======

**_DO NOT USE YOUR PERSONAL EMAIL_** as the credentials are stored here in plaintext. Just make a new (gmail!) account fresh for this.


## Installation

1.  Install `lfit`, as per the instructions.
2.  pip install the requirements of `lfit_python`; `pip3 install -r requirements.txt`
3.  Thats it

## TODO

## TODO 
- AIES samplers are [likely not suitable for parameter spaces with N > ~5](https://statmodeling.stat.columbia.edu/2017/03/15/ensemble-methods-doomed-fail-high-dimensions/). Should we move to a different algorithm?
- The `emcee` implimentation of parallel tempering is deprecated in the latest version. [This](https://github.com/willvousden/ptemcee) branch is now the preferred one to use, and needs to be integrated into `lfit_python`.


[![Codacy Badge](https://api.codacy.com/project/badge/Grade/e32287a32e864c278f1a06beeeb8e7fb)](https://www.codacy.com/manual/wildjames/lfit_python?utm_source=github.com&amp;utm_medium=referral&amp;utm_content=wildjames/lfit_python&amp;utm_campaign=Badge_Grade)
>>>>>>> 5eda6515
<|MERGE_RESOLUTION|>--- conflicted
+++ resolved
@@ -1,21 +1,4 @@
 # LFIT_PYTHON
-<<<<<<< HEAD
-This project is the successor to `LFIT` - a `C++` code for fitting cataclysmic variable (CV) star's eclipse lightcurves. `LFIT` is fast but cannot be easily adapted to fit ligthcurves with lots of flickering or to fit individual eclipses whilst sharing certain parameters (e.g eclipse width) between eclipses. This software uses a tree structure, to group eclipses into branches that can share some parameters but not others. 
-
-
-## LFIT; functional knowledge you're gonna need
-[lfit](https://github.com/StuartLittlefair/lfit) is a pretty robust piece of code. It's core functionality is easy to use, though perhaps a bit finnicky to pass parameters to. More on this in a few paragraphs.
-
-`lfit` operates not in time space, but rather in phase space, which scales the model against the roche radius of the system. This necessitates a bit of pre-processing to get a lightcurve from the raw format, into flux as a function of eclipse phase. The eclipse minimum is assumed to occur at phase 0.0, though a variable in the model is a phase offset to tweak this... as a last resort! Good ephemeral data is much better than putting a plaster on the problem, and a significant value of `phi0` indicates that your ephemeris needs refitting. 
-
-To reiterate - `lfit` will give a lightcurve in `phase`, `flux`. 
-
-The module has, essentially, one main useful object with one main function. The `lfit.CV` class handles the four components that are considered (namely, the disc, donor star, white dwarf, and bright spot), and puts them all together for you. These components *can* be called individually, but this **usually** is more useful for diagnostics than for modelling. The `lfit.CV` has a `calcFlux()` method, which will make up your lightcurve.
-
-### Calc-ing Flux
-The `calcFlux()` method requires the CV parameters in a specific order. Some of these are optional, and are only supplied when calculating the (more computationally expensive) complex bright spot (BS) model.
-=======
-
 This project is the successor to `LFIT` - a `C++` code for fitting cataclysmic variable (CV) star's eclipse lightcurves. `LFIT` is fast but cannot be easily adapted to fit ligthcurves with lots of flickering or to fit individual eclipses whilst sharing certain parameters (e.g eclipse width) between eclipses. This software uses a tree structure, to group eclipses into branches that can share some parameters but not others.
 
 ## Setting up an MCMC run
@@ -37,7 +20,6 @@
 
 The `calcFlux()` method requires the CV parameters in a specific order. Some of these are optional, and are only supplied when calculating the (more computationally expensive) complex bright spot (BS) model.
 
->>>>>>> 5eda6515
 ```python
 pars = [
     'wdFlux -  white dwarf flux at maximum light'
@@ -65,56 +47,6 @@
 phase = np.linspace(-0.3, 0.3, 300)
 flux  = cv_object(pars, phase)
 ```
-<<<<<<< HEAD
-Note that the CV must be initialised with the initial parameters. This is because tweaking the parameters a bit is much less expensive than restarting the model from scratch - when running an MCMC as fast as possible, this saving adds up!
-
-### Limb Darkening
-The model is usually only very dimly sensitive to the limb darkening coefficient (LDC), as this parameter only comes into play *during* the WD ingress and egress. As such, it's recommended to first make a fit with a naiive LDC, then use the resulting WD model to calculate the value of the LDC that *should* have been used, and conduct another fit with the new LDC.
-
-### Quickly diagnosing a fittable eclipse
-Not all eclipses are suitable for lightcurve modelling with this software. The BS ingress and egress must be clearly visible in order to lift degeneracies in the model. The BS is created when the mass transfer stream strikes the outer edge of the accretion disc. The disc is assumed to be circular, and the mass stream follows a ballistic trajectory, constraining location for the BS for a given mass ratio and disc radius combination - the mass ratio controls the donor radius, and the disc radius controls the point along the ballistic trajectory that the BS lies. Further complicating the matter is the fact that inclination will also affect the location of the eclipse. With this information, we have only two observables, but three free parameters, leading to degeneracy. 
-
-Fortunately, we also have the WD eclipse. This is sensitive to the mass ratio and inclination, though *not* the disc radius. However, by adding in the further two observables of WD ingress and egress, we now have *four* observables, and *three* parameters, and the problem becomes uniquely solvable. 
-
-In short, in order for an eclipse to be uniquely solvable for this software, it must have visible, unambiguous (unless using several eclipses) WD ingress and egress *and* BS ingress and egress features. 
-
-### Real world data considerations
-One part of LFIT that I'd be remiss not to mention is the bin width. When comparing models to data, we must account for the duration of a single exposure - if we don't, then periods where the flux is changing rapidly (i.e. the highly important ingresses and egresses), would be incorrect. `calcFlux()` can also take a `width` argument, which is the exposure width of the data. This will often not be an issue if your observations are sucessive, i.e. negligible dead time between frames, but if this is *not* the case (as it often is), you must define this! If it's not defined, the software will infer the bin width from the data, perhaps incorrectly.
-
-These are, obviously, proxy parameters for the actual physical parameters of the system. The resulting chain from the MCMC simulation can be converted into physical parameters after the fact, using `wdparams.py`
-
-
-## Markov Chain Monte-Carlo (MCMC), emcee, and the Affine-Invariant Ensemble Sampler (AIES)
-[`emcee`](https://github.com/dfm/emcee) is the workhorse of this fitting process. MCMC essentially works by taking an initial position in parameter space, tweaking it a bit, and seeing if the fit to data improves. If it does, great, move there. If it doesn't, the 'walker' still has a finite chance to move to the new position anyway. This helps (in theory) to stop the walker from getting trapped in local minima; a core property of an MCMC is that it will explore 100% of the parameter space, given an infinite amount of time. Over time, the areas(or volumes) of parameter space that have a better fit to the data will accumulate more 'footprints' from the walkers, and the sampling frequencies will eventually converge towards the posterior distribution of the model.
-
-It's hopefully obvious that we generally have less than infinite computer time. There are various algorithms that tweak the outline above, and the one currently used is the AIES. The `emcee` [paper](https://arxiv.org/abs/1202.3665) has a better explaination than I can give, so I recommend reading that rather than this, but here's a digested version. The chain uses many walkers rather than just one. When proposing new steps, a walker takes a random peer, and leapfrogs over its position by some fraction. This gives the proposed 'stretch move' new position of the walker. This is repeated (in parallel) for each walker's position, and then proceeds as normal - if it's a better fit, accept, if it isn't, roll some dice to see if it's accepted anyway. Note that this means that the walkers are ***not*** independant of each other, so don't use Gelman-Rubin convergence testing on these chains!
-
-
-## wdparams
-`wdparams.py` is essentially a thin version of `mcmcfit.py`, only this time it takes the parameters found in a `chain_prod.txt` file as the 'observation', and fits white dwarf model atmosphere colours (the DA models found [here](http://www.astro.umontreal.ca/~bergeron/CoolingModels/)) to it. Using it is pretty much the same as using `mcmcfit.py`
-
-
-## The model
-This package uses a tree structure to group observational data. It's easier to explain with a diagram;
-```
-
-                   Trunk
-                     |
-                    / \
-        Branch1 ---     --- Branch2
-           |                  |
-          / \                / \
-     leaf1   leaf2      leaf3   leaf4
-```
-Parameters are set from the top with an ordered list (as per `emcee` docs), and sorted down into the branches and leaves by the model structure. The eclipses are stored and modelled on the leaves, with the branches separating different observational filters and the `Trunk` storing the global parameters, `q`, `dhpi`, and `rwd`. When we want to evaluate an eclipse fit, say that of `leaf1`, we call `leaf1.calcFlux`. This retrieves the parameters it inherits from its parent, `Branch1`, and grandparent, `Trunk`, passes them off to `lfit.CV`, and returns the result. 
-
-By segregating the eclipses like this, rather than fitting each individually, much better constraints on parameters can be achieved, even with less than stellar data. CV flickering can cause the BS ingress and egress to be ambiguous, as the amplitude of this stochastic process is often similar to the size of the BS features. It is unlikely that two eclipses will be unfortunate enough to be masked in this way *in the same place*, so by fitting them together, the MCMC should find it preferable to settle on the feature common to them both. Similarly, the white dwarf and donor fluxes (which should not change on human timescales) should be constant between eclipses - hence are shared at the branch level.
-
-### If you want to use this...
-The core functionality is ambiguous to the model being fitted, and sub-classed to work with `lfit` & `emcee`. This means that this structure should be *relatively* easy to apply to other models in similar use-cases. The tree is constructed of `Node`s, that can have at most one parent, and any number of children. It can also be arbitrarily deep, for example the above illustration could have two levels of branches, one separating branches, and another layer separating observations that are distant in time, for a 4-layer model.
-
-## Fitting the Proxy Parameters
-=======
 
 Note that the CV must be initialised with the initial parameters. This is because tweaking the parameters a bit is much less expensive than restarting the model from scratch - when running an MCMC as fast as possible, this saving adds up!
 
@@ -166,22 +98,10 @@
 
 ## Fitting the Proxy Parameters
 
->>>>>>> 5eda6515
 Actually using the software is fairly easy. In essence,
 
 1. Write a configuration file defining the initial conditions, and parameters of the MCMC
 2. Run `mcmcfit.py` with the input file, e.g. `python3 /PATH/TO/LFIT_PYTHON/mcmcift.py mcmc_input.dat`
-<<<<<<< HEAD
-3. Wait...
-4. Run `wdparams.py` with its relevant input file, e.g. `python3 /PATH/TO/LFIT_PYTHON/wdparams.py wdinput.dat`
-5. Use `ldparams.py` to calculate the limb darkening coefficient of this WD model
-6. Repeat steps 1-4 with the new value of limb darkening
-5. Analyse results!
-
-This is iterative, and the result of one chain leads into the start position of another, until convergence is reached. Then, the resulting converged chain is fed into `wdparams.py` for conversion into physical parameters.
-
-This branch also has a notifier, which will email the resulting lightcurve figures, and the likelihood history and summary of the chain_prod file. Corner plots are not sent, as these are often several MB each, so must be retrieved manually. To use this, first a gmail bot account needs to be created (this is just a normal gmail account, but with a dumber email address. I used mcmcfit.bot@gmail.com, as an example.), and its credentials supplied in a file called `PATH/TO/LFIT_PYTHON/email_details.json`, with the following format:
-=======
 3. Wait. 
 4. Run `wdparams.py` with its relevant input file, e.g. `python3 /PATH/TO/LFIT_PYTHON/wdparams.py wdinput.dat`
 5. Use `ldparams.py` to calculate the limb darkening coefficient of this WD model
@@ -193,29 +113,12 @@
 
 This branch also has a notifier, which will email the resulting lightcurve figures, and the likelihood history and summary of the chain_prod file. Corner plots are not sent, as these are often several MB each, so must be retrieved manually. To use this, first a gmail bot account needs to be created (this is just a normal gmail account, but with a dumber email address. I used mcmcfit.bot@gmail.com, as an example.), and its credentials supplied in a file called `PATH/TO/LFIT_PYTHON/email_details.json`, with the following format:
 
->>>>>>> 5eda6515
 ```json
 {
   "user": "ADDRESS",
   "pass": "PASSWORD"
 }
 ```
-<<<<<<< HEAD
-***DO NOT USE YOUR PERSONAL EMAIL*** as the credentials are stored here in plaintext. Just make a new (gmail!) account fresh for this.
-
-### input.dat
-The input file needs a few parameters at a minimum. It's almost certainly easier to understand the structure by looking at the [example](test_data/mcmc_input.dat) file, so just look in there for the documentation. Similarly, the `wdparams` script needs an input configuration, and this [example](./wdinput.dat) is also given.
-
-## Installation
-1. Install `lfit`, as per the instructions.
-2. pip install the requirements of `lfit_python`; `pip3 install -r requirements.txt`
-3. Thats it
-
-
-## TODO 
-- AIES samplers are [likely not suitable for parameter spaces with N > ~5](https://statmodeling.stat.columbia.edu/2017/03/15/ensemble-methods-doomed-fail-high-dimensions/). Should we move to a different algorithm?
-- The `emcee` implimentation of parallel tempering is deprecated in the latest version. [This](https://github.com/willvousden/ptemcee) branch is now the preferred one to use, and needs to be integrated into `lfit_python`.
-=======
 
 **_DO NOT USE YOUR PERSONAL EMAIL_** as the credentials are stored here in plaintext. Just make a new (gmail!) account fresh for this.
 
@@ -233,5 +136,4 @@
 - The `emcee` implimentation of parallel tempering is deprecated in the latest version. [This](https://github.com/willvousden/ptemcee) branch is now the preferred one to use, and needs to be integrated into `lfit_python`.
 
 
-[![Codacy Badge](https://api.codacy.com/project/badge/Grade/e32287a32e864c278f1a06beeeb8e7fb)](https://www.codacy.com/manual/wildjames/lfit_python?utm_source=github.com&amp;utm_medium=referral&amp;utm_content=wildjames/lfit_python&amp;utm_campaign=Badge_Grade)
->>>>>>> 5eda6515
+[![Codacy Badge](https://api.codacy.com/project/badge/Grade/e32287a32e864c278f1a06beeeb8e7fb)](https://www.codacy.com/manual/wildjames/lfit_python?utm_source=github.com&amp;utm_medium=referral&amp;utm_content=wildjames/lfit_python&amp;utm_campaign=Badge_Grade)