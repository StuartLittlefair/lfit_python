--- conflicted
+++ resolved
@@ -543,15 +543,7 @@
         eclipses = model.search_node_type("Eclipse")
         for eclipse in eclipses:
             # Get the par names from the eclipse.
-<<<<<<< HEAD
-
-            print("Doing the corner plot for eclipse {}".format(eclipse))
-            print("The eclipse has the parameters:")
-            for p in eclipse.node_par_names:
-                print("--> {}".format(p))
-=======
-            print("Doing the corner plot for eclipse {}".format(eclipse))
->>>>>>> fd485176
+           print("Doing the corner plot for eclipse {}".format(eclipse))
 
             # Sometimes, the walkers can fall into a phi0 == 0.0. When this happens,
             # the thumbplot gets confused and dies, since there's no range.
@@ -571,22 +563,12 @@
 
             # Get the par names from the band
             band = eclipse.parent
-<<<<<<< HEAD
-            for p in band.node_par_names:
-                print("--> {}".format(p))
-=======
->>>>>>> fd485176
 
             par_labels += ["{}_{}".format(par, band.label) for par in band.node_par_names
                 if par in colKeys]
 
             # get the par names from the core part of the model
             my_model = band.parent
-<<<<<<< HEAD
-            for p in my_model.node_par_names:
-                print("--> {}".format(p))
-=======
->>>>>>> fd485176
 
             # par_labels += ["{}_{}".format(par, my_model.label) for par in my_model.node_par_names]
             for par in my_model.node_par_names:
