from __future__ import absolute_import
from __future__ import print_function
import numpy as np
import matplotlib.pyplot as plt
import matplotlib.gridspec as gridspec
from matplotlib.ticker import MaxNLocator
from trm import roche
import sys
import configobj
import lfit
import emcee
import warnings
import GaussianProcess as GP
from mcmc_utils import *
import seaborn
from collections import MutableSequence
from model import Model
import time

sys.settrace

# parallellise with MPIPool
from emcee.utils import MPIPool
from six.moves import range

class LCModel(Model):
    """CV lightcurve model for multiple eclipses.

       Can be passed to routines for calculating model, chisq, prior, prob, etc.
       Can add eclipses at will with addEcl function. All eclipses share q, dphi, rwd.
       All other parameters vary. You cannot mix and match complex and simple bright
       spot models for eclipses; all must use the same type of bright spot."""

    def __init__(self,parList,complex,nel_disc=1000,nel_donor=400):
        """Initialise model.

        Parameter list should be a 14 element (non-complex BS) or 18 element (complex BS)
        dictionary of Param objects. These are:
        wdFlux, dFlux, sFlux, rsFlux, q, dphi, rdisc, ulimb, rwd, scale, az, fis, dexp, phi0
        And additional params: exp1, exp2, tilt, yaw"""

        # Use of the super function allows abstract class in model.py to be referenced
        # Here the initialise function is referenced
        super(LCModel,self).__init__(parList)
        self.complex = complex

        # Need a way of checking number of parameters is correct
        if complex:
            assert len(parList)==18, "Wrong number of parameters"
        else:
            assert len(parList)==14, "Wrong number of parameters"

        # We need an LFIT CV object to do the calculations
        # First we create list of parameter names (first eclipse = 0)
        # Then we get values for each parameter through using getValue function from model.py
        # Finally, CV object calculated from these values
        parNames = ['wdFlux_0', 'dFlux_0', 'sFlux_0', 'rsFlux_0', 'q', 'dphi',\
            'rdisc_0', 'ulimb_0', 'rwd', 'scale_0', 'az_0', 'fis_0', 'dexp_0', 'phi0_0']
        if complex:
            parNames.extend(['exp1_0', 'exp2_0', 'tilt_0', 'yaw_0'])
        parVals = [self.getValue(name) for name in parNames]
        self.cv = lfit.CV(parVals)

        # How many eclipses?
        self.necl = 1

    def addEclipse(self,parList):
        """Allows additional eclipses to be added.

        Parameter list should include 11 or 15 Param objects (all params individual
        to each eclipse), depending on complexity of the bright spot model. These should be:
        wdFlux, dFlux, sFlux, rsFlux, rdisc, ulimb, scale, az, fis, dexp, phi0
        and additional params: exp1, exp2, tilt, yaw"""

        # Need a way of checking number of parameters is correct
        if self.complex:
            assert len(parList) == 15, "Wrong number of parameters"
        else:
            assert len(parList) == 11, "Wrong number of parameters"

        # How many eclipses?
        self.necl += 1
        # Add params from additional eclipses to existing parameter list
        self.plist.extend(parList)

    def calc(self,ecl,phi,width=None):
        """Extracts current parameter values for each eclipse and calculates CV flux."""

        # Template required for parameter names
        parNameTemplate = ['wdFlux_{0}', 'dFlux_{0}', 'sFlux_{0}', 'rsFlux_{0}', 'q', 'dphi',\
            'rdisc_{0}', 'ulimb_{0}', 'rwd', 'scale_{0}', 'az_{0}', 'fis_{0}', 'dexp_{0}', 'phi0_{0}']
        if complex:
            parNameTemplate.extend(['exp1_{0}', 'exp2_{0}', 'tilt_{0}', 'yaw_{0}'])
        # Template needs updating depending on eclipse number
        parNames = [template.format(ecl) for template in parNameTemplate]
        # List filled in with current parameter values
        parVals = [self.getValue(name) for name in parNames]
        # CV Flux calculated from list of current parameter values
        try:
            return self.cv.calcFlux(parVals,phi,width)
        except:
            return -np.inf

    def chisq(self,phi,y,e,width=None):
        """Calculates chisq, which is required in ln_like"""
        retVal = 0.0
        for iecl in range(self.necl):
            if width:
                thisWidth=width[iecl]
            else:
                thisWidth=None
            # chisq calculation
            resids = (y[iecl] - self.calc(iecl,phi[iecl],thisWidth)) / e[iecl]
            # Check for bugs in model
            if np.any(np.isinf(resids)) or np.any(np.isnan(resids)):
                warnings.warn('model gave nan or inf answers')
                return -np.inf
            retVal += np.sum(resids**2)
        return retVal

    def ln_prior(self,verbose=False):
        """Returns the natural log of the prior probability of this model.

        Certain parameters (dphi, rdisc, scale, az) need to be treated as special cases,
        as the model contains more prior information than included in the parameter priors"""

        # Use of the super function allows abstract class in model.py to be referenced
        # Here the ln_prior function is referenced
        retVal = super(LCModel,self).ln_prior()

        # Remaining part of this function deals with special cases
        # dphi
        tol = 1.0e-6
        try:
            # Uses getParam function from model.py to get the objects of variable parameters
            q = self.getParam('q')
            dphi = self.getParam('dphi')
            # maxphi is dphi when i = 90
            maxphi = roche.findphi(q.currVal,90.0)
            # dphi cannot be greater than (or within a certain tolerance of) maxphi
            if dphi.currVal > maxphi-tol:
                if verbose:
                    print('Combination of q and dphi is invalid')
                retVal += -np.inf

        except:
            # We get here when roche.findphi raises error - usually invalid q
            retVal += -np.inf
            if verbose:
                print('Combination of q and dphi is invalid')

        # rdisc
        try:
            maxrdisc_a = 0.46 # Maximum size disc can reach before precessing
            xl1 = roche.xl1(q.currVal) # xl1/a
            # rdisc is unique to each eclipse, so have to use slightly different method to
            # obtain its object, compared to q and dphi which are shared parameters
            rdiscTemplate = 'rdisc_{0}'
            for iecl in range(self.necl):
                rdisc = self.getParam(rdiscTemplate.format(iecl))
                rdisc_a = rdisc.currVal*xl1 # rdisc/a
                # rdisc cannot be greater than maxrdisc
                if rdisc_a > maxrdisc_a:
                    retVal += -np.inf

        except:
            # We get here when roche.findphi raises error - usually invalid q
            if verbose:
                print('Rdisc and q imply disc does not hit stream')
            retVal += -np.inf

        #BS scale
        rwd = self.getParam('rwd')
        minscale = rwd.currVal/3 # Minimum BS scale equal to 1/3 of rwd
        maxscale = rwd.currVal*3 # Maximum BS scale equal to 3x rwd
        scaleTemplate = 'scale_{0}'
        for iecl in range(self.necl):
            scale = self.getParam(scaleTemplate.format(iecl))
            # BS scale must be within allowed range
            if scale.currVal < minscale or scale.currVal > maxscale:
                retVal += -np.inf
                if verbose:
                    print('BS Scale is not between 1/3 and 3 times WD size')

        #BS az
        slope = 80.0
        try:
            # Find position of bright spot where it hits disc
            azTemplate = 'az_{0}'
            for iecl in range(self.necl):
                rdisc = self.getParam(rdiscTemplate.format(iecl))
                rd_a = rdisc.currVal*xl1 # rdisc/a
                az = self.getParam(azTemplate.format(iecl))
                # Does stream miss disc? (rdisc/a < 0.2 or rdisc/a > 0.65 )
                # If yes, Tom's code will fail
                # Calculate position of BS
                x,y,vx,vy = roche.bspot(q.currVal,rd_a)
                # Find tangent to disc at this point
                alpha = np.degrees(np.arctan2(y,x))
                # Alpha is between -90 and 90. If negative, spot lags disc (i.e. alpha > 90)
                if alpha < 0: alpha = 90 - alpha
                tangent = alpha + 90 # Disc tangent
                # Calculate minimum and maximum az values using tangent and slope
                minaz = max(0,tangent-slope)
                maxaz = min(178,tangent+slope)
                # BS az must be within allowed range
                if az.currVal < minaz or az.currVal > maxaz:
                    retVal += -np.inf

        except:
            if verbose:
                print('Stream does not hit disc, or az is outside 80 degree tolerance')
            # We get here when roche.findphi raises error - usually invalid q
            retVal += -np.inf

        if complex:
            # BS exponential parameters
            # Total extent of bright spot is scale*(e1/e2)**(1/e2)
            # Limit this to half an inner lagrangian distance
            scaleTemplate = 'scale_{0}'
            exp1Template = 'exp1_{0}'
            exp2Template = 'exp2_{0}'
            for iecl in range(self.necl):
                sc = self.getParam(scaleTemplate.format(iecl))
                e1 = self.getParam(exp1Template.format(iecl))
                e2 = self.getParam(exp2Template.format(iecl))
<<<<<<< HEAD
            
            if sc.currVal*(e1.currVal/e2.currVal)**(1.0/e2.currVal) > 0.5:
                retVal += -np.inf
=======
                if sc.currVal*(e1.currVal/e2.currVal)**(1.0/e2.currVal) > 0.5:
                    retVal += -np.inf
>>>>>>> 42d2531d

        return retVal

    def ln_like(self,phi,y,e,width=None):
        """Calculates the natural log of the likelihood"""
        return -0.5*self.chisq(phi,y,e,width)

    def ln_prob(self,phi,y,e,width=None):
        """Calculates the natural log of the posterior probability (ln_prior + ln_like)"""
        # First calculate ln_prior
        lnp = self.ln_prior()
        # Then add ln_prior to ln_like
        if np.isfinite(lnp):
            try:
                return lnp + self.ln_like(phi,y,e,width)
            except:
                return -np.inf
        else:
            return lnp

class GPLCModel(LCModel):
    """CV lightcurve model for multiple eclipses, with added Gaussian process fitting"""

    def __init__(self,parList,complex,ampin_gp,ampout_gp,tau_gp,nel_disc=1000,nel_donor=400):
        """Initialise model.

        Parameter list should be a 17 element (non-complex BS) or 21 element (complex BS)
        dictionary of Param objects. These are:
        ampin_gp, ampout_gp, tau_gp, wdFlux, dFlux, sFlux, rsFlux, q, dphi, rdisc, ulimb, rwd, scale, az, fis, dexp, phi0
        And additional params: exp1, exp2, tilt, yaw"""

        super(GPLCModel,self).__init__(parList,complex,nel_disc,nel_donor)
        # Make sure GP parameters are variable when using this model
        self.plist.append(ampin_gp)
        self.plist.append(ampout_gp)
        self.plist.append(tau_gp)
        self._dist_cp = 10.0
        self._oldq = 10.0
        self._olddphi = 10.0
        self._oldrwd = 10.0

    def calcChangepoints(self,phi):

        # Also get object for dphi, q and rwd as this is required to determine changepoints
        dphi = self.getParam('dphi')
        q = self.getParam('q')
        rwd = self.getParam('rwd')
        phi0Template = 'phi0_{0}'

        dphi_change = np.fabs(self._olddphi - dphi.currVal)/dphi.currVal
        q_change    = np.fabs(self._oldq - q.currVal)/q.currVal
        rwd_change  = np.fabs(self._oldrwd - rwd.currVal)/rwd.currVal

        if (dphi_change > 1.2) or (q_change > 1.2) or (rwd_change > 1.2):
            # Calculate inclination
            inc = roche.findi(q.currVal,dphi.currVal)
            # Calculate wd contact phases 3 and 4
            phi3, phi4 = roche.wdphases(q.currVal, inc, rwd.currVal, ntheta=10)
            # Calculate length of wd egress
            dpwd = phi4 - phi3
            # Distance from changepoints to mideclipse
            dist_cp = (dphi.currVal+dpwd)/2.
        else:
            dist_cp = self._dist_cp

        '''# Find location of all changepoints
        for iecl in range(self.necl):
            changepoints = []
            phi0 = self.getParam(phi0Template.format(iecl))
            # the following range construction gives a list
            # of all mid-eclipse phases within phi array
            for n in range (int( phi.min() ), int( phi.max() )+1, 1):
                changepoints.append(n+phi0.currVal-dist_cp)
                changepoints.append(n+phi0.currVal+dist_cp) '''

        # Find location of all changepoints

        changepoints = []
        # the following range construction gives a list
        # of all mid-eclipse phases within phi array
        for n in range (int( phi.min() ), int( phi.max() )+1, 1):
            changepoints.append(n-dist_cp)
            changepoints.append(n+dist_cp)

        # save these values for speed
        if (dphi_change > 1.2) or (q_change > 1.2) or (rwd_change > 1.2):
            self._dist_cp = dist_cp
            self._oldq = q.currVal
            self._olddphi = dphi.currVal
            self._oldrwd = rwd.currVal

        return changepoints

    def createGP(self,phi):
        """Constructs a kernel, which is used to create Gaussian processes.

        Using values for the two hyperparameters (amp,tau), amp_ratio and dphi, this function:
        creates kernels for both inside and out of eclipse, works out the location of any
        changepoints present, constructs a single (mixed) kernel and uses this kernel to create GPs"""

        # Get objects for ampin_gp, ampout_gp, tau_gp and find the exponential of their current values
        ln_ampin = self.getParam('ampin_gp')
        ln_ampout = self.getParam('ampout_gp')
        ln_tau = self.getParam('tau_gp')

        ampin = np.exp(ln_ampin.currVal)
        ampout = np.exp(ln_ampout.currVal)
        tau = np.exp(ln_tau.currVal)

        # Calculate kernels for both out of and in eclipse WD eclipse
        # Kernel inside of WD has smaller amplitude than that of outside eclipse,
        #k_in  = ampin*GP.ExpSquaredKernel(tau)
        #k_out  = ampout*GP.ExpSquaredKernel(tau)
        k_in  = ampin*GP.Matern32Kernel(tau)
        k_out = ampout*GP.Matern32Kernel(tau)
        #k_in  = ampin*GP.ExpKernel(tau)
        #k_out = ampout*GP.ExpKernel(tau)

        changepoints = self.calcChangepoints(phi)

        # Depending on number of changepoints, create kernel structure
        kernel_struc = [k_out]
        for k in range (int( phi.min() ), int( phi.max() )+1, 1):
            kernel_struc.append(k_in)
            kernel_struc.append(k_out)

        # Create kernel with changepoints
        kernel = GP.DrasticChangepointKernel(kernel_struc,changepoints)

        '''k1 = GP.Matern32Kernel(tau)

        gp_pars = np.array([ampout,ampin,ampout])
        changepoints = self.calcChangepoints(phi)

        k2 = GP.OutputScaleChangePointKernel(gp_pars,changepoints)

        kernel = k1*k2'''

        # Create GPs using this kernel
        gp = GP.GaussianProcess(kernel)
        return gp

    def ln_like(self,phi,y,e,width=None):
        """Calculates the natural log of the likelihood.

        This alternative ln_like function uses the createGP function to create Gaussian
        processes"""
        lnlike = 0.0
        # For each eclipse, create (and compute) Gaussian process and calculate the model
        for iecl in range(self.necl):
            gp = self.createGP(phi[iecl])
            gp.compute(phi[iecl],e[iecl])
            if width:
                thisWidth=width[iecl]
            else:
                thisWidth=None
            resids = y[iecl] - self.calc(iecl,phi[iecl],thisWidth)

            # Check for bugs in model
            if np.any(np.isinf(resids)) or np.any(np.isnan(resids)):
                warnings.warn('model gave nan or inf answers')
                return -np.inf

            # Calculate ln_like using lnlikelihood function from GaussianProcess.py
            lnlike += gp.lnlikelihood(resids)
        return lnlike

def parseInput(file):
    """Splits input file up making it easier to read"""
    input_dict = configobj.ConfigObj(file)
    return input_dict

if __name__ == "__main__":

    # Allows input file to be passed to code from argument line
    import argparse
    parser = argparse.ArgumentParser(description='Fit CV lightcurves with lfit')
    parser.add_argument('file',action='store',help='input file')
    args = parser.parse_args()

    # Use parseInput function to read data from input file
    input_dict = parseInput(args.file)

    # Read in information about mcmc, neclipses, use of complex/GP etc.
    nburn     = int(input_dict['nburn'])
    nprod     = int(input_dict['nprod'])
    nthreads  = int(input_dict['nthread'])
    nwalkers  = int(input_dict['nwalkers'])
    ntemps    = int(input_dict['ntemps'])
    scatter_1   = float(input_dict['first_scatter'])
    scatter_2   = float(input_dict['second_scatter'])
    toFit     = int(input_dict['fit'])
    neclipses = int(input_dict['neclipses'])
    complex   = bool(int(input_dict['complex']))
    useGP     = bool(int(input_dict['useGP']))
    usePT     = bool(int(input_dict['usePT']))
    corner    = bool(int(input_dict['corner']))
    double_burnin = bool(int(input_dict['double_burnin']))
    comp_scat   = bool(int(input_dict['comp_scat']))

    # Read in GP params using fromString function from mcmc_utils.py
    ampin_gp = Param.fromString('ampin_gp', input_dict['ampin_gp'])
    ampout_gp = Param.fromString('ampout_gp', input_dict['ampout_gp'])
    tau_gp = Param.fromString('tau_gp', input_dict['tau_gp'])

    # Read in file names containing eclipse data, as well as output plot names
    files = []
    output_plots = []
    for ecl in range(0,neclipses):
        files.append(input_dict['file_{0}'.format(ecl)])
        output_plots.append(input_dict['plot_{0}'.format(ecl)])


    # Output file code - needs completing
    # This file contains the data and best fit.
    # The first three columns are the data (x, y and y error)
    # The next column is the CV flux
    # The next columns are the flux from wd, bright spot, disc and donor
    # Setup header for output file format
    # outfile_header =

    # Create a model from the first eclipses (eclipse 0) parameters
    parNames = ['wdFlux_0', 'dFlux_0', 'sFlux_0', 'rsFlux_0', 'q', 'dphi',\
        'rdisc_0', 'ulimb_0', 'rwd', 'scale_0', 'az_0', 'fis_0', 'dexp_0', 'phi0_0']
    if complex:
        parNames.extend(['exp1_0', 'exp2_0', 'tilt_0', 'yaw_0'])
    # List of values obtained from input file using fromString function from mcmc_utils.py
    parList = [Param.fromString(name, input_dict[name]) for name in parNames]
    #parList = [Param.fromString(name, input_dict[name]) for name in parNames if Param.isValid]
    # If fitting using GPs use GPLCModel, else use LCModel
    if useGP:
        model = GPLCModel(parList,complex,ampin_gp,ampout_gp,tau_gp)
    else:
        model = LCModel(parList,complex)

    # pickle is used for parallelisation
    # pickle cannot pickle methods of classes, so we wrap
    # the ln_prior, ln_like and ln_prob functions here to
    # make something that can be pickled
    def ln_prior(parList):
        model.pars = parList
        return model.ln_prior()
    def ln_like(parList,phi,y,e,width=None):
        model.pars = parList
        #return model.ln_like(phi,y,e,width)
        lnlike = model.ln_like(phi,y,e,width)
        if np.isfinite(lnlike):
            return lnlike
        else:
            print(parList)
            print(lnlike)
            return lnlike
    def ln_prob(parList,phi,y,e,width=None):
        model.pars = parList
        return model.ln_prob(phi,y,e,width)

    # Add in additional eclipses as necessary
    parNameTemplate = ['wdFlux_{0}', 'dFlux_{0}', 'sFlux_{0}', 'rsFlux_{0}',\
        'rdisc_{0}', 'ulimb_{0}', 'scale_{0}', 'az_{0}', 'fis_{0}', 'dexp_{0}', 'phi0_{0}']
    if complex:
        parNameTemplate.extend(['exp1_{0}', 'exp2_{0}', 'tilt_{0}', 'yaw_{0}'])
    for ecl in range(1,neclipses):
        # This line changes the eclipse number for each parameter name
        parNames = [template.format(ecl) for template in parNameTemplate]
        # List of values obtained from input file using fromString function from mcmc_utils.py
        parList = [Param.fromString(name, input_dict[name]) for name in parNames]
        # Use addEclipse function defined above to add eclipse parameters to parameter list
        model.addEclipse(parList)

    # Store your data in python lists, so that x[0] are the times for eclipse 0, etc.
    x = []
    y = []
    e = []
    w = []

    # Crop to range given in input file
    start = float(input_dict['phi_start'])
    end = float(input_dict['phi_end'])
    # Read in eclipse data
    for file in files:
        print("File: {}".format(file))
        xt,yt,et = np.loadtxt(file,skiprows=16).T
        wt = np.mean(np.diff(xt))*np.ones_like(xt)/2.
        # Create mask
        mask = (xt > start) & (xt < end)
        x.append(xt[mask])
        y.append(yt[mask])
        e.append(et[mask])
        w.append(wt[mask])


    # Is starting position legal?
    if np.isinf(model.ln_prior()):
        print ('Error: starting position violates priors')
        print ('Offending parameters are:')
        for par in model.pars:
            if not par.isValid:
                print (par.name)
        # running a verbose ln_prior checks invalid param combinations
        model.ln_prior(verbose=True)
        sys.exit(-1)

    # How many parameters?
    npars = model.npars
    # Current values of all parameters
    params = [par.currVal for par in model.pars]

    # The following code will only run if option to fit has been selected in input file
    if toFit:
        # Initialize the MPI-based pool used for parallelization.
        # Need to look into this
        '''
        pool = MPIPool()

        if not pool.is_master():
            # Wait for instructions from the master process.
            pool.wait()
            sys.exit(0)
        '''

        # Starting parameters
        p0 = np.array(params)

        # Create array of scatter values from input file
        p0_scatter_1 = np.array([scatter_1 for i in model.lookuptable])
        # In certain cases, scatter needs to vary between parameters
        if comp_scat:
            # Scatter values need altering for certain parameters
            for i in range(0,len(p0_scatter_1)):
<<<<<<< HEAD
                
                # Increase q scatter by a factor of 2 
=======

                # Increase q scatter by a factor of 2
>>>>>>> 42d2531d
                if i == model.getIndex('q'):
                    p0_scatter_1[i] *= 2
                # Decrease dphi scatter by a factor of 5
                if i == model.getIndex('dphi'):
                    p0_scatter_1[i] *= 2e-1

                for ecl in range(0,neclipses):

                    # Increase disc flux by a factor of 2
                    if i == model.getIndex('dFlux_{0}'.format(ecl)):
                        p0_scatter_1[i] *= 2
                    # Increase bs flux by a factor of 2
                    if i == model.getIndex('sFlux_{0}'.format(ecl)):
                        p0_scatter_1[i] *= 2
                    # Increase donor flux by a factor of 2
                    if i == model.getIndex('rsFlux_{0}'.format(ecl)):
                        p0_scatter_1[i] *= 2

                    # Increase disc rad by a factor of 2
                    if i == model.getIndex('rdisc_{0}'.format(ecl)):
                        p0_scatter_1[i] *= 2

                    # Decrease limb darkening scatter by a factor of 1000000
                    if i == model.getIndex('ulimb_{0}'.format(ecl)):
                        p0_scatter_1[i] *= 1e-6
                    # Increase bs scale by a factor of 3
                    if i == model.getIndex('scale_{0}'.format(ecl)):
                        p0_scatter_1[i] *= 3
                    # Increase iso frac by a factor of 3
                    if i == model.getIndex('fis_{0}'.format(ecl)):
                        p0_scatter_1[i] *= 3
                    # Increase disc exp by a factor of 3
                    if i == model.getIndex('dexp_{0}'.format(ecl)):
                        p0_scatter_1[i] *= 3
                    # Increase phase offset by a factor of 20
                    if i == model.getIndex('phi0_{0}'.format(ecl)):
                        p0_scatter_1[i] *= 2e1

                    # Increase az by a factor of 2
                    if i == model.getIndex('az_{0}'.format(ecl)):
                        p0_scatter_1[i] *= 2

                    if complex:
                        # Increase bs exponential params by a factor of 5
                        if i == model.getIndex('exp1_{0}'.format(ecl)):
                            p0_scatter_1[i] *= 5
                        if i == model.getIndex('exp2_{0}'.format(ecl)):
                            p0_scatter_1[i] *= 5
                        # Increase bs yaw by a factor of 10
                        if i == model.getIndex('yaw_{0}'.format(ecl)):
                            p0_scatter_1[i] *= 1e1
<<<<<<< HEAD
                            
                        # Increase bs tilt by a factor of 2
                        if i == model.getIndex('tilt_{0}'.format(ecl)):
                            p0_scatter_1[i] *= 2
        
=======

                        # Increase bs tilt by a factor of 2
                        if i == model.getIndex('tilt_{0}'.format(ecl)):
                            p0_scatter_1[i] *= 2

>>>>>>> 42d2531d
        # Create second scatter array for second burnin
        p0_scatter_2 = p0_scatter_1*(scatter_2/scatter_1)

        '''
        BIZARRO WORLD!
        Calling the ln_prob function once outside of multiprocessing
        causes multiprocessing calls to the same function to hang or segfault
        when using numpy/scipy on OS X. This is a known bug when using mp
        in combination with the BLAS library (cho_factor uses this).

        http://stackoverflow.com/questions/19705200/multiprocessing-with-numpy-makes-python-quit-unexpectedly-on-osx

        print "initial ln probability = %.2f" % model.ln_prob(x,y,e,w)

        print 'probabilities of walker positions: '
        for i, par in enumerate(p0):
            print '%d = %.2f' % (i,model.ln_prob(x,y,e,w))
        '''

        if usePT:
            # Produce a ball of walkers around p0, ensuring all walker positions
            # are valid
            p0 = initialise_walkers_pt(p0,p0_scatter_1,nwalkers,ntemps,ln_prior)
            # Instantiate Parallel-Tempering Ensemble sampler
            sampler = emcee.PTSampler(ntemps,nwalkers,npars,ln_like,ln_prior,\
                loglargs=[x,y,e],threads=nthreads)
        else:
            # Produce a ball of walkers around p0, ensuring all walker positions
            # are valid
            p0 = initialise_walkers(p0,p0_scatter_1,nwalkers,ln_prior)
            # Instantiate Ensemble sampler
            sampler = emcee.EnsembleSampler(nwalkers,npars,ln_prob,args=[x,y,e],threads=nthreads)

        # Burn-in
        print('starting burn-in')
        # Run burn-in stage of mcmc using run_burnin function from mcmc_utils.py
        pos, prob, state = run_burnin(sampler,p0,nburn)

        if double_burnin:
            # Run second burn-in stage (if requested), scattered around best fit of previous burn-in
            # DFM (emcee creator) reports this can help convergence in difficult cases
            print('starting second burn-in')
            p0 = pos[np.argmax(prob)]
            p0 = initialise_walkers(p0,p0_scatter_2,nwalkers,ln_prior)
            pos, prob, state = run_burnin(sampler,p0,nburn)

        #Production
        sampler.reset()
        print('starting main mcmc chain')
        if usePT:
            # Run production stage of pt mcmc using run_ptmcmc_save function from mcmc_utils.py
            sampler = run_ptmcmc_save(sampler,pos,nprod,"chain_prod.txt")
            # get chain for zero temp, chain shape = (ntemps,nwalkers*nsteps,ndim)
            chain = sampler.flatchain[0,...]
        else:
            # Run production stage of mcmc using run_mcmc_save function from mcmc_utils.py
            sampler = run_mcmc_save(sampler,pos,nprod,state,"chain_prod.txt")
            # lnprob is in sampler.lnprobability and is shape (nwalkers, nsteps)
            # sampler.chain has shape (nwalkers, nsteps, npars)
            # Create a chain (i.e. collect results from all walkers) using flatchain function
            # from mcmc_utils.py
            chain = flatchain(sampler.chain,npars,thin=10)
            # Save flattened chain
            np.savetxt('chain_flat.txt',chain,delimiter=' ')

        '''
        stop parallelism
        pool.close()
        '''

        # Print out and save individual parameters to file
        f = open("modparams.txt","w")
        f.close()
        params = []
        for i in range(npars):
            par = chain[:,i]
            lolim,best,uplim = np.percentile(par,[16,50,84])
            print("%s = %f +%f -%f" % (model.lookuptable[i],best,uplim-best,best-lolim))
            f = open("modparams.txt","a")
            f.write("%s = %f +%f -%f\n" % (model.lookuptable[i],best,uplim-best,best-lolim))
            f.close()
            params.append(best)
        # Plot cornerplot (include only shared and 1st eclipse parameters)
        if corner:
            # First extract shared and 1st eclipse parameters from chain
            if complex:
                pars_cp = 18
            else:
                pars_cp = 14
            if useGP:
                pars_cp += 3
            chain_cp = chain[:,0:pars_cp]
            # Create corner plot
            fig = thumbPlot(chain_cp,model.lookuptable[0:pars_cp])
            fig.savefig('cornerPlot.pdf')
            plt.close()
        # Update model with best parameters
        model.pars = params

    # Print out chisq, ln prior, ln likelihood and ln probability for the model
    print('\nFor this model:\n')
    # Size of data required in order to calculate degrees of freedom (D.O.F)
    dataSize = np.sum((xa.size for xa in x))
    print("Chisq          = %.2f (%d D.O.F)" % (model.chisq(x,y,e,w),dataSize - model.npars - 1))
    print("ln prior       = %.2f" % model.ln_prior())
    print("ln likelihood = %.2f" % model.ln_like(x,y,e,w))
    print("ln probability = %.2f" % model.ln_prob(x,y,e,w))
    print('\nFrom wrapper functions:\n')
    print("ln prior       = %.2f" % ln_prior(params))
    print("ln likelihood = %.2f" % ln_like(params,x,y,e,w))
    print("ln probability = %.2f" % ln_prob(params,x,y,e,w))

    # Save these to file
    if toFit:
        f = open("modparams.txt","a")
    else:
        f = open("modparams.txt","w")
    f.write("\nFor this model:\n\n")
    f.write("Chisq          = %.2f (%d D.O.F)\n" % (model.chisq(x,y,e,w),dataSize - model.npars - 1))
    f.write("ln prior       = %.2f\n" % model.ln_prior())
    f.write("ln likelihood = %.2f\n" % model.ln_like(x,y,e,w))
    f.write("ln probability = %.2f\n" % model.ln_prob(x,y,e,w))
    f.close()

    # Plot model & data
    # Use of gridspec to help with plotting
    gs = gridspec.GridSpec(2,1,height_ratios=[2,1])
    gs.update(hspace=0.0)
    seaborn.set(style='ticks')
    seaborn.set_style({"xtick.direction": "in","ytick.direction": "in"})

    for iecl in range(neclipses):
        xp = x[iecl]
        yp = y[iecl]
        ep = e[iecl]
        wp = w[iecl]

        xf = np.linspace(xp.min(),xp.max(),1000)
        #xf = np.linspace(-0.9,0.9,1000)
        wf = 0.5*np.mean(np.diff(xf))*np.ones_like(xf)
        yp_fit = model.calc(iecl,xp,wp)
        yf = model.calc(iecl,xf,wf)
        res = yp - yp_fit

        # Needed for plotting GP
        if useGP:
            gp = model.createGP(xp)
            gp.compute(xp,ep)
            samples = gp.sample_conditional(res, xp, size = 300)
            mu = np.mean(samples,axis=0)
            std = np.std(samples,axis=0)
            fmu, _ = gp.predict(res, xf)

        ax1 = plt.subplot(gs[0,0])

        # CV model
        ax1.plot(xf,yf)
        ax1.plot(xf,model.cv.yrs, label='Sec')
        ax1.plot(xf,model.cv.ys, label='Spt')
        ax1.plot(xf,model.cv.ywd, label='WD')
        ax1.plot(xf,model.cv.yd, label='Disc')
        if useGP:

            # Plot fill-between region
            if toFit:
                # Read chain
                # First few lines used to determine number of parameters
                if complex:
                    pars_fill = 15
                else:
                    pars_fill = 11
                pars_fill_e1 = pars_fill + 3
                if useGP:
                    pars_fill_e1 += 3
                if iecl == 0:
                    # Read parameters of first eclipse from chain
                    pars = chain[:,0:pars_fill_e1-3]
                else:
                    # Parameters from additional eclipses are a little trickier
                    # to read from chain
                    pars_1 = chain[:,pars_fill_e1+pars_fill*(iecl-1):pars_fill_e1+pars_fill*(iecl-1)+4]
                    pars_2 = chain[:,4:6]
                    pars_3 = chain[:,pars_fill_e1+pars_fill*(iecl-1)+4:pars_fill_e1+pars_fill*(iecl-1)+6]
                    pars_4 = chain[:,8]
                    pars_5 = chain[:,pars_fill_e1+pars_fill*(iecl-1)+6:pars_fill_e1+pars_fill*iecl]
                    pars = []
                    for i in range(0,len(pars_1)):
                        new_pars = np.append(pars_1[i],pars_2[i])
                        new_pars = np.append(new_pars,pars_3[i])
                        new_pars = np.append(new_pars,pars_4[i])
                        new_pars = np.append(new_pars,pars_5[i])
                        pars.append(new_pars)
                    pars = np.array(pars)

                # Create array of 1000 random numbers
                random_sample = np.random.randint(0,len(pars[0:]),1000)

                lcs = []
                for i in random_sample:
                    CV = lfit.CV(pars[i])

                    xf_2 = np.linspace(xp.min(),xp.max(),1000)
                    wf_2 = 0.5*np.mean(np.diff(xf_2))*np.ones_like(xf_2)
                    yf_2 = CV.calcFlux(pars[i],xf_2,wf_2)
                    lcs.append(yf_2)

                # Plot filled area
                lcs = np.array(lcs)
                mu_2 = lcs.mean(axis=0)
                std_2 = lcs.std(axis=0)
                plt.fill_between(xf_2,mu_2+std_2,mu_2-std_2,color='b',alpha=0.2)

        # Data
        if useGP:
            ax1.errorbar(xp,yp,yerr=ep,fmt='.',color='k',capsize=0,alpha=0.2,markersize=5,linewidth=1)
            fmu, _ = gp.predict(res, xp)
            ax1.errorbar(xp,yp-fmu,yerr=ep,fmt='.',color='k',capsize=0,alpha=0.6,markersize=5,linewidth=1)
        else:
            ax1.errorbar(xp,yp,yerr=ep,fmt='.',color='k',capsize=0,alpha=0.6,markersize=5,linewidth=1)
        ax2 = plt.subplot(gs[1,0],sharex=ax1)
        ax2.errorbar(xp,yp-yp_fit,yerr=ep,color='k',fmt='.',capsize=0,alpha=0.6,markersize=5,linewidth=1)
        ax1.set_ylim(bottom=0)
        #ax1.set_ylim(ymin=-0.0001)
        ax1.set_xlim(start,end)
        ax1.tick_params(top=True,right=True)
        ax2.tick_params(top=True,right=True)
        #ax2.set_xlim(ax1.get_xlim())
        #ax2.set_xlim(-0.1,0.12)
        if useGP:
            ax2.fill_between(xp,mu+1.0*std,mu-1.0*std,color='r',alpha=0.4)

        # Labels
        ax1.set_ylabel('Flux (mJy)', fontsize=15)
        ax2.set_ylabel('Residuals (mJy)', fontsize=15)
        ax1.set_xlabel('Orbital Phase', fontsize=15)
        ax2.set_xlabel('Orbital Phase', fontsize=15)
        ax2.yaxis.set_major_locator(MaxNLocator(4,prune='both'))
        ax1.tick_params(axis='both',labelbottom=False,labelsize=14)
        ax2.tick_params(axis='both',labelsize=14)
<<<<<<< HEAD
        ax1.legend()
        
=======

>>>>>>> 42d2531d
        for ax in plt.gcf().get_axes()[::2]:
            ax.yaxis.set_major_locator(MaxNLocator(prune='both'))

        plt.subplots_adjust(bottom=0.095, top=0.965, left=0.12, right=0.975)

        # Save plot images
        plt.savefig(output_plots[iecl])
        if toFit and useGP:
            plt.close()
        else:
            plt.show()
<|MERGE_RESOLUTION|>--- conflicted
+++ resolved
@@ -224,14 +224,8 @@
                 sc = self.getParam(scaleTemplate.format(iecl))
                 e1 = self.getParam(exp1Template.format(iecl))
                 e2 = self.getParam(exp2Template.format(iecl))
-<<<<<<< HEAD
-            
-            if sc.currVal*(e1.currVal/e2.currVal)**(1.0/e2.currVal) > 0.5:
-                retVal += -np.inf
-=======
                 if sc.currVal*(e1.currVal/e2.currVal)**(1.0/e2.currVal) > 0.5:
                     retVal += -np.inf
->>>>>>> 42d2531d
 
         return retVal
 
@@ -561,13 +555,7 @@
         if comp_scat:
             # Scatter values need altering for certain parameters
             for i in range(0,len(p0_scatter_1)):
-<<<<<<< HEAD
-                
-                # Increase q scatter by a factor of 2 
-=======
-
                 # Increase q scatter by a factor of 2
->>>>>>> 42d2531d
                 if i == model.getIndex('q'):
                     p0_scatter_1[i] *= 2
                 # Decrease dphi scatter by a factor of 5
@@ -619,19 +607,11 @@
                         # Increase bs yaw by a factor of 10
                         if i == model.getIndex('yaw_{0}'.format(ecl)):
                             p0_scatter_1[i] *= 1e1
-<<<<<<< HEAD
-                            
                         # Increase bs tilt by a factor of 2
                         if i == model.getIndex('tilt_{0}'.format(ecl)):
                             p0_scatter_1[i] *= 2
-        
-=======
-
-                        # Increase bs tilt by a factor of 2
-                        if i == model.getIndex('tilt_{0}'.format(ecl)):
-                            p0_scatter_1[i] *= 2
-
->>>>>>> 42d2531d
+
+
         # Create second scatter array for second burnin
         p0_scatter_2 = p0_scatter_1*(scatter_2/scatter_1)
 
@@ -871,12 +851,8 @@
         ax2.yaxis.set_major_locator(MaxNLocator(4,prune='both'))
         ax1.tick_params(axis='both',labelbottom=False,labelsize=14)
         ax2.tick_params(axis='both',labelsize=14)
-<<<<<<< HEAD
         ax1.legend()
-        
-=======
-
->>>>>>> 42d2531d
+
         for ax in plt.gcf().get_axes()[::2]:
             ax.yaxis.set_major_locator(MaxNLocator(prune='both'))
 
