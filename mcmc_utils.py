import numpy as np
import scipy.signal as signal
import scipy.optimize as opt
import scipy.stats as stats
<<<<<<< HEAD
try:
    import triangle
    # This triangle should have a method corner
    # There are two python packages with conflicting names
    getattr(triangle,"corner")
except AttributeError:
    # We want the other package
=======
import pandas as pd
import dask.dataframe as dd
import dask.array as da
from dask.multiprocessing import get
from dask.diagnostics import ProgressBar
try:
    import triangle
    # This triangle should have a method corner                                 
    # There are two python packages with conflicting names                      
    getattr(triangle,"corner")
except AttributeError:
    # We want the other package                                                 
>>>>>>> 2693ee3a
    import triangle_plot as triangle
from progress import ProgressBar
import scipy.integrate as intg
import warnings
from matplotlib import pyplot as plt
import os

TINY = -np.inf

class Prior(object):
    '''a class to represent a prior on a parameter, which makes calculating 
    prior log-probability easier.

    Priors can be of five types: gauss, gaussPos, uniform, log_uniform and mod_jeff

    gauss is a Gaussian distribution, and is useful for parameters with
    existing constraints in the literature
    gaussPos is like gauss but enforces positivity
    Gaussian priors are initialised as Prior('gauss',mean,stdDev)

    uniform is a uniform prior, initialised like Prior('uniform',low_limit,high_limit)
    uniform priors are useful because they are 'uninformative'

    log_uniform priors have constant probability in log-space. They are the uninformative prior
    for 'scale-factors', such as error bars (look up Jeffreys prior for more info)
    
    mod_jeff is a modified jeffries prior - see Gregory et al 2007
    they are useful when you have a large uncertainty in the parameter value, so
    a jeffreys prior is appropriate, but the range of allowed values starts at 0
    
    they have two parameters, p0 and pmax.
    they act as a jeffrey's prior about p0, and uniform below p0. typically
    set p0=noise level
    '''
    def __init__(self,type,p1,p2):
        assert type in ['gauss','gaussPos','uniform','log_uniform','mod_jeff']
        self.type = type
        self.p1   = p1
        self.p2   = p2
        if type == 'log_uniform' and self.p1 < 1.0e-30:
            warnings.warn('lower limit on log_uniform prior rescaled from %f to 1.0e-30' % self.p1)
            self.p1 = 1.0e-30
        if type == 'log_uniform':
            self.normalise = 1.0
            self.normalise = np.fabs(intg.quad(self.ln_prob,self.p1,self.p2)[0])
        if type == 'mod_jeff':
            self.normalise = np.log((self.p1+self.p2)/self.p1)

    def ln_prob(self,val):
        if self.type == 'gauss':	
            return np.log( stats.norm(scale=self.p2,loc=self.p1).pdf(val) )
        elif self.type == 'gaussPos':
            if val <= 0.0:
                return TINY
            else:
                return np.log( stats.norm(scale=self.p2,loc=self.p1).pdf(val) )
        elif self.type == 'uniform':
            if (val > self.p1) and (val < self.p2):
                return np.log(1.0/np.abs(self.p1-self.p2))
            else:	
                return TINY
        elif self.type == 'log_uniform':
            if (val > self.p1) and (val < self.p2):
                return np.log(1.0 / self.normalise / val)
            else:	
                return TINY
        elif self.type == 'mod_jeff':
            if (val > 0) and (val < self.p2):
                return np.log(1.0/ self.normalise / (val+self.p1))
            else:
                return TINY
		 	
class Param(object):
	'''A Param needs a starting value, a current value, and a prior
	and a flag to state whether is should vary'''
	def __init__(self,name,startVal,prior,isVar=True):
		self.name     = name
		self.startVal = startVal
		self.prior    = prior
		self.currVal  = startVal
		self.isVar    = isVar
		
	@classmethod
	def fromString(cls,name,parString):
	    fields = parString.split()
	    val = float(fields[0])
	    priorType = fields[1].strip()
	    priorP1   = float(fields[2])
	    priorP2   = float(fields[3])
	    if len(fields) == 5:
	        isVar = bool(fields[4])
	    else:
	        isVar = True
	    return 	cls(name, val, Prior(priorType,priorP1,priorP2), isVar)
	
	@property
	def isValid(self):
	    return np.isfinite( self.prior.ln_prob(self.currVal) )
	    
def fracWithin(pdf,val):
	return pdf[pdf>=val].sum()

def thumbPlot(chain,labels,**kwargs):
    fig = triangle.corner(chain,labels=labels,**kwargs)
    return fig

def scatterWalkers(pos0,percentScatter):
    warnings.warn('scatterWalkers decprecated: use emcee.utils.sample_ball instead')
    nwalkers = pos0.shape[0]
    npars    = pos0.shape[1]
    scatter = np.array([np.random.normal(size=npars) for i in xrange(nwalkers)])
    return pos0 + percentScatter*pos0*scatter/100.0

def run_burnin(sampler,startPos,nSteps,storechain=False):
    iStep = 0    
    bar = ProgressBar()
    for pos, prob, state in sampler.sample(startPos,iterations=nSteps,storechain=storechain):
        bar.render(int(100*iStep/nSteps),'running Burn In')
        iStep += 1
    return pos, prob, state
    
def run_mcmc_save(sampler,startPos,nSteps,rState,file,**kwargs):
    '''runs and MCMC chain with emcee, and saves steps to a file'''
    #open chain save file
    if file:
        f = open(file,"w")
        f.close()
    iStep = 0
    bar = ProgressBar()
    for pos, prob, state in sampler.sample(startPos,iterations=nSteps,rstate0=rState,storechain=True,**kwargs):
        if file:
            f = open(file,"a")
        bar.render(int(100*iStep/nSteps),'running MCMC')
        iStep += 1
        for k in range(pos.shape[0]):
            # loop over all walkers and append to file
            thisPos = pos[k]
            thisProb = prob[k]
            if file:
                f.write("{0:4d} {1:s} {2:f}\n".format(k," ".join(map(str,thisPos)),thisProb ))
        if file:        
            f.close()
    return sampler
    
def run_ptmcmc_save(sampler,startPos,nSteps,file,**kwargs):
    '''runs PT MCMC and saves zero temperature chain to file'''
    if not os.path.exists(file):
        f = open(file,"w")
        f.close()

    iStep = 0    
    bar = ProgressBar()
    for pos, prob, like in sampler.sample(startPos,iterations=nSteps,storechain=True,**kwargs):
        bar.render(int(100*iStep/nSteps),'running MCMC')
        iStep += 1
        f = open(file,"a")
        # pos is shape (ntemps, nwalkers, npars)
        # prob is shape (ntemps, nwalkers)
        # loop over all walkers for zero temp and append to file
        zpos = pos[0,...]
        zprob = prob[0,...]
        for k in range(zpos.shape[0]):
            thisPos = zpos[k]
            thisProb = zprob[k]
            f.write("{0:4d} {1:s} {2:f}\n".format(k," ".join(map(str,thisPos)),thisProb ))
    f.close()
    return sampler    
    
def flatchain(chain,npars,nskip=0,thin=1):
    '''flattens a chain (i.e collects results from all walkers), 
    with options to skip the first nskip parameters, and thin the chain
    by only retrieving a point every thin steps - thinning can be useful when
    the steps of the chain are highly correlated'''
    return chain[:,nskip::thin,:].reshape((-1,npars))
    
def readchain(file,nskip=0,thin=1):
    #data = np.loadtxt(file)
    data = pd.read_csv(file,header=None,compression=None,delim_whitespace=True)
    data = np.array(data)
    nwalkers=int(data[:,0].max()+1)
    nprod = int(data.shape[0]/nwalkers)
    npars = data.shape[1]-1 # first is walker ID, last is ln_prob
    chain = np.reshape(data[:,1:],(nwalkers,nprod,npars))
    return chain
    
def readchain_dask(file,nskip=0,thin=1):
    #data = np.loadtxt(file)
    data = dd.io.read_csv(file,engine='c',header=None,compression=None,na_filter=False,delim_whitespace=True)
    #with ProgressBar():
    data = data.compute(get=get)
    print 'got here'
    data = np.array(data)
    nwalkers=int(data[:,0].max()+1)
    nprod = int(data.shape[0]/nwalkers)
    npars = data.shape[1]-1 # first is walker ID, last is ln_prob
    chain = np.reshape(data[:,1:],(nwalkers,nprod,npars))
    return chain

def plotchains(chain,npar,alpha=0.2):
    nwalkers, nsteps, npars = chain.shape
    fig = plt.figure()
    for i in range(nwalkers):
        plt.plot(chain[i,:,npar],alpha=alpha,color='k')
    return fig

def ln_marginal_likelihood(params, lnp):
    '''given a flattened chain which consists of a series
    of samples from the parameter posterior distributions,
    and another array which is ln_prob (posterior) for these
    parameters, estimate the marginal likelihood of this model, 
    allowing for model selection.
    
    Such a chain is created by reading in the output file of 
    an MCMC run, and running flatchain on it.
    
    Uses the method of Chib & Jeliazkov (2001) as outlined
    by Haywood et al 2014
    
    '''
    raise Exception('This routine is incorrect and should not be used until fixed. See the emcee docs for the Parallel Tempering sampler instead')
    # maximum likelihood estimate
    loc_best = lnp.argmin()
    log_max_likelihood = lnp[loc_best]
    best = params[loc_best]
    # standard deviations
    sigmas = params.std(axis=0)
    
    # now for the magic
    # at each step in the chain, add up 0.5*((val-best)/sigma)**2 for all params
    term = 0.5*((params-best)/sigmas)**2
    term = term.sum(axis=1)
    
    # top term in posterior_ordinate
    numerator = np.sum(np.exp(term))
    denominator = np.sum(lnp/log_max_likelihood)
    posterior_ordinate = numerator/denominator
    
    log_marginal_likelihood = log_max_likelihood - np.log(posterior_ordinate)
    return log_marginal_likelihood
    
def rebin(xbins,x,y,e=None,weighted=True,errors_from_rms=False):
    digitized = np.digitize(x,xbins)
    xbin = []
    ybin = []
    ebin = []
    for i in range(0,len(xbins)):
            bin_y_vals = y[digitized == i]
            bin_x_vals = x[digitized == i]
            if e is not None:
                bin_e_vals = e[digitized == i]
            if weighted:
                if e is None:
                    raise Exception('Cannot compute weighted mean without errors')
                weights = 1.0/bin_e_vals**2
                xbin.append( np.sum(weights*bin_x_vals) / np.sum(weights) )
                ybin.append( np.sum(weights*bin_y_vals) / np.sum(weights) )
                if errors_from_rms:
                    ebin.append(np.std(bin_y_vals))
                else:
                    ebin.append( np.sqrt(1.0/np.sum(weights) ) )
            else:
                xbin.append(bin_x_vals.mean())
                ybin.append(bin_y_vals.mean())
                if errors_from_rms:
                    ebin.append(np.std(bin_y_vals))
                else:
                    ebin.append(np.sqrt(np.sum(bin_e_vals**2)) / len(bin_e_vals))
    xbin = np.array(xbin)
    ybin = np.array(ybin)
    ebin = np.array(ebin)
    return (xbin,ybin,ebin)<|MERGE_RESOLUTION|>--- conflicted
+++ resolved
@@ -2,15 +2,6 @@
 import scipy.signal as signal
 import scipy.optimize as opt
 import scipy.stats as stats
-<<<<<<< HEAD
-try:
-    import triangle
-    # This triangle should have a method corner
-    # There are two python packages with conflicting names
-    getattr(triangle,"corner")
-except AttributeError:
-    # We want the other package
-=======
 import pandas as pd
 import dask.dataframe as dd
 import dask.array as da
@@ -22,8 +13,7 @@
     # There are two python packages with conflicting names                      
     getattr(triangle,"corner")
 except AttributeError:
-    # We want the other package                                                 
->>>>>>> 2693ee3a
+    # We want the other package                                                
     import triangle_plot as triangle
 from progress import ProgressBar
 import scipy.integrate as intg
