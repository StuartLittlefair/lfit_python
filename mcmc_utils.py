'''
Helper functions to aid the MCMC nuts and bolts.
'''

<<<<<<< HEAD

import time
=======
>>>>>>> 5eda6515
import warnings

import dask.dataframe as dd
import emcee
import numpy as np
import pandas as pd
<<<<<<< HEAD
import scipy.integrate as intg
import scipy.stats as stats
=======
>>>>>>> 5eda6515
import seaborn
from matplotlib import pyplot as plt
# lightweight progress bar
from tqdm import tqdm

try:
    import triangle
    # This triangle should have a method corner
    # There are two python packages with conflicting names
    getattr(triangle, "corner")
except (AttributeError, ImportError):
    # We want the other package
    # print("Could not import package, `triangle`, falling back on `corner.triangle`")
    import corner as triangle


TINY = -np.inf



def fracWithin(pdf, val):
    return pdf[pdf >= val].sum()


def thumbPlot(chain, labels, **kwargs):
    seaborn.set(style='ticks')
    seaborn.set_style({"xtick.direction": "in","ytick.direction": "in"})
    fig = triangle.corner(chain, labels=labels, bins=50,
                          label_kwargs=dict(fontsize=18), **kwargs)
    return fig


<<<<<<< HEAD
def scatterWalkers(pos0, percentScatter):
    warnings.warn('scatterWalkers decprecated: use emcee.utils.sample_ball instead')
    nwalkers = pos0.shape[0]
    npars = pos0.shape[1]
    scatter = np.array([np.random.normal(size=npars) for i in range(nwalkers)])
    return pos0 + percentScatter*pos0*scatter/100.0


=======
>>>>>>> 5eda6515
def initialise_walkers(p, scatter, nwalkers, ln_prior, model):
    # Create starting ball of walkers with a certain amount of scatter
    p0 = emcee.utils.sample_ball(p, scatter*p, size=nwalkers)
    # Make initial number of invalid walkers equal to total number of walkers
    numInvalid = nwalkers
    print('Initialising walkers...')
    print('Number of walkers currently invalid:')
    # All invalid params need to be resampled
    while numInvalid > 0:
        # Create a mask of invalid params
        isValid = np.array([np.isfinite(ln_prior(p, model)) for p in p0])
        bad = p0[~isValid]
        # Determine the number of good and bad walkers
        nbad = len(bad)
        print(nbad)
        ngood = len(p0[isValid])
        # Choose nbad random rows from ngood walker sample
        replacement_rows = np.random.randint(ngood, size=nbad)
        # Create replacement values from valid walkers
        replacements = p0[isValid][replacement_rows]
        # Add scatter to replacement values
        replacements += 0.5*replacements*scatter*np.random.normal(
            size=replacements.shape)
        # Replace invalid walkers with new values
        p0[~isValid] = replacements
        numInvalid = len(p0[~isValid])
    return p0


def initialise_walkers_pt(p, scatter, nwalkers, ntemps, ln_prior, model):
    # Create starting ball of walkers with a certain amount of scatter
    p0 = np.array([emcee.utils.sample_ball(p, scatter*p, size=nwalkers) for
                   i in range(ntemps)])
    orig_shape = p0.shape
    # Re-shape p0 array
    p0 = p0.reshape(nwalkers*ntemps, len(p))
    # Make initial number of invalid walkers equal to total number of walkers
    numInvalid = nwalkers*ntemps
    print('Initialising walkers...')
    print('Number of walkers currently invalid:')
    # All invalid params need to be resampled
    while numInvalid > 0:
        # Create a mask of invalid params
        isValid = np.array([np.isfinite(ln_prior(p, model)) for p in p0])
        bad = p0[~isValid]
        # Determine the number of good and bad walkers
        nbad = len(bad)
        print(nbad)
        ngood = len(p0[isValid])
        # Choose nbad random rows from ngood walker sample
        replacement_rows = np.random.randint(ngood, size=nbad)
        # Create replacement values from valid walkers
        replacements = p0[isValid][replacement_rows]
        # Add scatter to replacement values
        replacements += 0.5*replacements*scatter*np.random.normal(
            size=replacements.shape)
        # Replace invalid walkers with new values
        p0[~isValid] = replacements
        numInvalid = len(p0[~isValid])
    p0 = p0.reshape(orig_shape)
    return p0


def run_burnin(sampler, startPos, nSteps, storechain=False, progress=True):
    iStep = 0
    if progress:
        bar = tqdm(total=nSteps)
    for pos, prob, state in sampler.sample(startPos,
                                           iterations=nSteps,
                                           storechain=storechain):
        iStep += 1
        if progress:
            bar.update()
    if progress:
        bar.close()
    return pos, prob, state


def run_mcmc_save(sampler, startPos, nSteps, rState, file, col_names='',
                  progress=True, **kwargs):
    '''runs an MCMC chain with emcee, and saves steps to a file'''
    # open chain save file
    if file:
        with open(file, "w") as f:
            f.write(col_names)
            if col_names:
                f.write("\n")

    iStep = 0
    if progress:
        bar = tqdm(total=nSteps)

    for pos, prob, state in sampler.sample(startPos,
                                           iterations=nSteps, rstate0=rState,
                                           storechain=True, **kwargs):

        iStep += 1
        if progress:
            bar.update()

        for k in range(pos.shape[0]):
            # loop over all walkers and append to file
            thisPos = pos[k]
            thisProb = prob[k]

            with open(file, 'a') as f:
                f.write("{0:4d} {1:s} {2:f}\n".format(
                    k, " ".join(map(str, thisPos)), thisProb))

    if progress:
        bar.close()
    return sampler


def run_ptmcmc_save(sampler, startPos, nSteps, file,
                    progress=True, col_names='', **kwargs):
    '''runs PT MCMC and saves zero temperature chain to a file'''
    if file:
        with open(file, "w") as f:
            f.write(col_names)
            if col_names:
                f.write("\n")

    iStep = 0
    if progress:
        bar = tqdm(total=nSteps)

    for pos, prob, like in sampler.sample(startPos,
                                          iterations=nSteps,
                                          storechain=True, **kwargs):

        iStep += 1
        if progress:
            bar.update()
        # pos is shape (ntemps, nwalkers, npars)
        # prob is shape (ntemps, nwalkers)
        # loop over all walkers for first temp and append to file
        zpos = pos[0, ...]
        zprob = prob[0, ...]

        for k in range(zpos.shape[0]):
            thisPos = zpos[k]
            thisProb = zprob[k]

            with open(file, 'a') as f:
                f.write("{0:4d} {1:s} {2:f}\n".format(k, " ".join(
                map(str, thisPos)), thisProb))

    if progress:
        bar.close()
    return sampler


def flatchain(chain, npars=None, nskip=0, thin=1):
    '''flattens a chain (i.e collects results from all walkers),
    with options to skip the first nskip parameters, and thin the chain
    by only retrieving a point every thin steps - thinning can be useful when
    the steps of the chain are highly correlated'''
    if npars is None:
        npars = chain.shape[2]
    return chain[:, nskip::thin, :].reshape((-1, npars))


def readchain(file, **kwargs):
    '''Reads in the chain file in a single thread.
    Returns the chain in the shape (nwalkers, nprod, npars)
    '''
    data = pd.read_csv(file, header=0, compression=None,
                       delim_whitespace=True, **kwargs)
    data = np.array(data)

    # Figure out what shape the result should have.
    nwalkers = int(np.amax(data[:, 0])+1)
    nprod = int(data.shape[0] / nwalkers)
    npars = int(data.shape[1] - 1)

    # empty array to fill. Make it nans to be safe?
    chain = np.zeros((nwalkers, nprod, npars))
    chain[:, :, :] = np.nan

    for i in range(nwalkers):
        index = np.where(data[:, 0] == float(i))
        chain[i] = data[index, 1:]

    return chain


def readchain_dask(file, **kwargs):
    '''Reads in the chain file using threading.
    Returns the chain in the shape (nwalkers, nprod, npars).'''
    data = dd.io.read_csv(file, engine='c', header=0, compression=None,
                          na_filter=False, delim_whitespace=True, **kwargs)
    data = data.compute()
    data = np.array(data)

    # Figure out what shape the result should have.
    nwalkers = int(np.amax(data[:, 0])+1)
    nprod = int(data.shape[0] / nwalkers)
    npars = int(data.shape[1] - 1)

    # empty array to fill. Make it nans to be safe?
    chain = np.zeros((nwalkers, nprod, npars))
    chain[:, :, :] = np.nan

    for i in range(nwalkers):
        index = np.where(data[:, 0] == float(i))
        chain[i] = data[index, 1:]

    return chain


def readflatchain(file):
    data = pd.read_csv(file, header=None, compression=None,
                       delim_whitespace=True)
    data = np.array(data)
    return data


def plotchains(chain, npar, alpha=0.2):
    nwalkers, nsteps, npars = chain.shape
    fig = plt.figure()
    for i in range(nwalkers):
        plt.plot(chain[i, :, npar], alpha=alpha, color='k')
    return fig


def GR_diagnostic(sampler_chain):
    '''Gelman & Rubin check for convergence.'''
    m, n, ndim = np.shape(sampler_chain)
    R_hats = np.zeros((ndim))
    samples = sampler_chain[:, :, :].reshape(-1, ndim)
    for i in range(ndim):  # iterate over parameters

        # Define variables
        chains = sampler_chain[:, :, i]

        flat_chain = samples[:, i]
        psi_dot_dot = np.mean(flat_chain)
        psi_j_dot = np.mean(chains, axis=1)
        psi_j_t = chains

        # Calculate between-chain variance
        between = sum((psi_j_dot - psi_dot_dot)**2) / (m - 1)

        # Calculate within-chain variance
        inner_sum = np.sum(np.array([(psi_j_t[j, :] - psi_j_dot[j])**2
                                     for j in range(m)]), axis=1)
        outer_sum = np.sum(inner_sum)
        W = outer_sum / (m*(n-1))

        # Calculate sigma
        sigma2 = (n-1)/n * W + between

        # Calculate convergence criterion (potential scale reduction factor)
        R_hats[i] = (m + 1)*sigma2/(m*W) - (n-1)/(m*n)
    return R_hats


<<<<<<< HEAD
def ln_marginal_likelihood(params, lnp):
    '''given a flattened chain which consists of a series
    of samples from the parameter posterior distributions,
    and another array which is ln_prob (posterior) for these
    parameters, estimate the marginal likelihood of this model,
    allowing for model selection.

    Such a chain is created by reading in the output file of
    an MCMC run, and running flatchain on it.

    Uses the method of Chib & Jeliazkov (2001) as outlined
    by Haywood et al 2014

    '''
    raise Exception("""This routine is incorrect and should not be used until fixed.
    See the emcee docs for the Parallel Tempering sampler instead""")
    # maximum likelihood estimate
    loc_best = lnp.argmin()
    log_max_likelihood = lnp[loc_best]
    best = params[loc_best]
    # standard deviations
    sigmas = params.std(axis=0)

    # now for the magic
    # at each step, add up 0.5*((val-best)/sigma)**2 for all params
    term = 0.5*((params-best)/sigmas)**2
    term = term.sum(axis=1)

    # top term in posterior_ordinate
    numerator = np.sum(np.exp(term))
    denominator = np.sum(lnp/log_max_likelihood)
    posterior_ordinate = numerator/denominator

    log_marginal_likelihood = log_max_likelihood - np.log(posterior_ordinate)
    return log_marginal_likelihood


=======
>>>>>>> 5eda6515
def rebin(xbins, x, y, e=None, weighted=True, errors_from_rms=False):
    digitized = np.digitize(x, xbins)
    xbin = []
    ybin = []
    ebin = []
    for i in range(0, len(xbins)):
            bin_y_vals = y[digitized == i]
            bin_x_vals = x[digitized == i]
            if e is not None:
                bin_e_vals = e[digitized == i]
            if weighted:
                if e is None:
                    raise Exception('Cannot compute weighted mean without errors')
                weights = 1.0/bin_e_vals**2
                xbin.append(np.sum(weights*bin_x_vals) / np.sum(weights))
                ybin.append(np.sum(weights*bin_y_vals) / np.sum(weights))
                if errors_from_rms:
                    ebin.append(np.std(bin_y_vals))
                else:
                    ebin.append(np.sqrt(1.0/np.sum(weights)))
            else:
                xbin.append(bin_x_vals.mean())
                ybin.append(bin_y_vals.mean())
                if errors_from_rms:
                    ebin.append(np.std(bin_y_vals))
                else:
                    ebin.append(np.sqrt(np.sum(bin_e_vals**2)) / len(bin_e_vals))
    xbin = np.array(xbin)
    ybin = np.array(ybin)
    ebin = np.array(ebin)
    return (xbin, ybin, ebin)<|MERGE_RESOLUTION|>--- conflicted
+++ resolved
@@ -1,23 +1,12 @@
 '''
 Helper functions to aid the MCMC nuts and bolts.
 '''
-
-<<<<<<< HEAD
-
-import time
-=======
->>>>>>> 5eda6515
 import warnings
 
 import dask.dataframe as dd
 import emcee
 import numpy as np
 import pandas as pd
-<<<<<<< HEAD
-import scipy.integrate as intg
-import scipy.stats as stats
-=======
->>>>>>> 5eda6515
 import seaborn
 from matplotlib import pyplot as plt
 # lightweight progress bar
@@ -50,17 +39,6 @@
     return fig
 
 
-<<<<<<< HEAD
-def scatterWalkers(pos0, percentScatter):
-    warnings.warn('scatterWalkers decprecated: use emcee.utils.sample_ball instead')
-    nwalkers = pos0.shape[0]
-    npars = pos0.shape[1]
-    scatter = np.array([np.random.normal(size=npars) for i in range(nwalkers)])
-    return pos0 + percentScatter*pos0*scatter/100.0
-
-
-=======
->>>>>>> 5eda6515
 def initialise_walkers(p, scatter, nwalkers, ln_prior, model):
     # Create starting ball of walkers with a certain amount of scatter
     p0 = emcee.utils.sample_ball(p, scatter*p, size=nwalkers)
@@ -319,46 +297,6 @@
     return R_hats
 
 
-<<<<<<< HEAD
-def ln_marginal_likelihood(params, lnp):
-    '''given a flattened chain which consists of a series
-    of samples from the parameter posterior distributions,
-    and another array which is ln_prob (posterior) for these
-    parameters, estimate the marginal likelihood of this model,
-    allowing for model selection.
-
-    Such a chain is created by reading in the output file of
-    an MCMC run, and running flatchain on it.
-
-    Uses the method of Chib & Jeliazkov (2001) as outlined
-    by Haywood et al 2014
-
-    '''
-    raise Exception("""This routine is incorrect and should not be used until fixed.
-    See the emcee docs for the Parallel Tempering sampler instead""")
-    # maximum likelihood estimate
-    loc_best = lnp.argmin()
-    log_max_likelihood = lnp[loc_best]
-    best = params[loc_best]
-    # standard deviations
-    sigmas = params.std(axis=0)
-
-    # now for the magic
-    # at each step, add up 0.5*((val-best)/sigma)**2 for all params
-    term = 0.5*((params-best)/sigmas)**2
-    term = term.sum(axis=1)
-
-    # top term in posterior_ordinate
-    numerator = np.sum(np.exp(term))
-    denominator = np.sum(lnp/log_max_likelihood)
-    posterior_ordinate = numerator/denominator
-
-    log_marginal_likelihood = log_max_likelihood - np.log(posterior_ordinate)
-    return log_marginal_likelihood
-
-
-=======
->>>>>>> 5eda6515
 def rebin(xbins, x, y, e=None, weighted=True, errors_from_rms=False):
     digitized = np.digitize(x, xbins)
     xbin = []
