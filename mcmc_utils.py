--- conflicted
+++ resolved
@@ -13,11 +13,7 @@
     # There are two python packages with conflicting names                      
     getattr(triangle,"corner")
 except AttributeError:
-<<<<<<< HEAD
-    # We want the other package                                                
-=======
-    # We want the other package
->>>>>>> f82bcba4
+    # We want the other package                                               
     import triangle_plot as triangle
     
 # lightweight progress bar
@@ -133,16 +129,10 @@
     scatter = np.array([np.random.normal(size=npars) for i in xrange(nwalkers)])
     return pos0 + percentScatter*pos0*scatter/100.0
 
-<<<<<<< HEAD
-def run_burnin(sampler,startPos,nSteps,storechain=False):
-    iStep = 0    
-    bar = ProgressBar()
-=======
 def run_burnin(sampler,startPos,nSteps,storechain=False,progress=True):
     iStep = 0
     if progress:
         bar = tqdm(total=nSteps)
->>>>>>> f82bcba4
     for pos, prob, state in sampler.sample(startPos,iterations=nSteps,storechain=storechain):
         iStep += 1
         if progress:
