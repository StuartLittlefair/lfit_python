'''
Subclasses from the `model` module, that actually comprise the tree
structure of the model fed to emcee. The `trunk` is an LCModel or GPLCModel
node, with child Bands, that have XEclipse leaves to evaluate the CV lightcurve
fit to the data. Data is stored in the Lightcurve class.
'''

BIG = 9e99

import os

import configobj
import george
import lfit
import numpy as np
from trm import roche

from model import Node, Param, extract_par_and_key


class Lightcurve:
    '''This object keeps track of the observational data.
    Can be generated from a file, with Lightcurve.from_calib(file).'''
    def __init__(self, name, x, y, ye, w=None):
        '''Here, hold this.'''
        self.name = name

        self.fname = None

        if w is None:
            w = np.mean(np.diff(x))*np.ones_like(x)/2.

        self.x = x
        self.y = y
        self.ye = ye
        self.w = w

    @property
    def n_data(self):
        return self.x.shape[0]

    @classmethod
    def from_calib(cls, fname, name=None):
        '''Read in a calib file, of the format;
        phase flux error

        and treat lines with # as commented out.
        '''
        delimiters = ' ,|'
        for delimiter in delimiters:
            try:
                data = np.loadtxt(fname, delimiter=delimiter, comments='#')
                break
            except ValueError as exception:
                print("Couldn't split the calib file with '{}', trying next delimiter...".format(delimiter))
        phase, flux, error = data.T

        # Filter out nans.
        mask = np.where(np.isnan(flux) == 0)

        phase = phase[mask]
        flux = flux[mask]
        error = error[mask]

        width = np.mean(np.diff(phase))*np.ones_like(phase)/2.

        # Set the name of this eclipse as the filename of the data file.
        if name is None:
            _, name = os.path.split(fname)

        lc = cls(name, phase, flux, error, width)
        lc.fname = fname
        return lc

    def trim(self, lo, hi):
        '''Trim the data, so that all points are in the x range lo > xi > hi'''
        xt = self.x

        mask = (xt > lo) & (xt < hi)

        self.x = self.x[mask]
        self.y = self.y[mask]
        self.ye = self.ye[mask]
        self.w = self.w[mask]


# Subclasses.
class SimpleEclipse(Node):
    '''Subclass of Node, specifically for storing a single eclipse.
    Uses the simple BS model.
    Lightcurve data is stored on this level.

    Inputs:
    -------
      lightcurve; Lightcurve:
        A Lightcurve object, containing data
      label; str:
        A label to apply to the node. Mostly used when searching trees.
      parameter_objects; list(Param), or Param:
        The parameter objects that correspond to this node. Single Param is
        also accepted.
      parent; Node, optional:
        The parent of this node.
      children; list(Node), or Node:
        The children of this node. Single Node is also accepted
    '''

    # Define this subclasses parameters
    node_par_names = (
        'dFlux', 'sFlux', 'rdisc',
        'scale', 'az', 'fis', 'dexp', 'phi0'
    )

    def __init__(self, lightcurve, *args, **kwargs):
        super().__init__(*args, **kwargs)

        # If the lightcurve is a Lightcurve object, save it. Otherwise,
        # read it in from the file.
        if isinstance(lightcurve, Lightcurve):
            self.lc = lightcurve
        elif isinstance(lightcurve, str):
            self.lc = Lightcurve.from_calib(lightcurve)
        else:
            msg = "Argument lightcurve is not a string or Lightcurve! "
            msg += "Got {}".format(lightcurve)
            raise TypeError(msg)

        # Create the CV object
        self.cv = lfit.CV(self.cv_parlist)

        self.log('SimpleEclipse.__init__', "Successfully ran the SimpleEclipse initialiser.")

    def calcFlux(self):
        '''Fetch the CV parameter vector, and generate it's model lightcurve'''
        self.log('SimpleEclipse.calcFlux', "Doing calcFlux")

        # Get the model CV lightcurve across our data.
        try:
            flx = self.cv.calcFlux(self.cv_parlist, self.lc.x, self.lc.w)
        except Exception as e:
            print(repr(e))
            msg = "Error: {}; parlist: {}".format(str(e), repr(self.cv_parlist))
            print(msg)
            self.log("SimpleEclipse.calcFlux", msg)
            flx = np.nan

        self.log('SimpleEclipse.calcFlux', "Computed a lightcurve flux: \n{}\n\n\n".format(flx))
        return flx

    def calcComponents(self):
        '''Return a list of the component fluxes as well as the total
        returns:
          (tot_flx, wdFlux, sFlux, rsFlux, dFlux)
        '''
        flx = self.cv.calcFlux(self.cv_parlist, self.lc.x, self.lc.w)
        return flx, self.cv.ywd, self.cv.ys, self.cv.yrs, self.cv.yd

    def chisq(self):
        '''Return the chisq of this eclipse, given current params.'''
        self.log('SimpleEclipse.chisq', "Doing chisq")
        flx = self.calcFlux()

        # If the model gets any nans, return inf
        if np.any(np.isnan(flx)):
            if self.DEBUG:
                print("Node returned some ({}/{} data) nans.".format(
                    np.sum(np.isnan(flx)),
                    flx.shape[0]
                ))

            self.log('SimpleEclipse.chisq', "I computed a flux that contains nans. Returning an inf chisq.")
            return BIG

        # Calculate the chisq of this model.
        chisq = ((self.lc.y - flx) / self.lc.ye)**2
        chisq = np.sum(chisq)

        self.log('SimpleEclipse.chisq', "Computed a chisq of {}".format(chisq))
        return chisq

    def ln_like(self):
        '''Calculate the chisq of this eclipse, against the data stored in its
        lightcurve object.

        If plot is True, also plot the data in a figure.'''

        self.log("SimpleEclipse.ln_like", "Returning an ln_like that is (-0.5 * chisq)")

        chisq = self.chisq()

        self.log("SimpleEclipse.ln_like", "Returning a ln_like of {}".format(-0.5*chisq))
        return -0.5 * chisq

    def ln_prior(self, verbose=False, *args, **kwargs):
        '''At the eclipse level, three constrains must be validated for each
        leaf of the tree.

        - Is the disc large enough to precess? We can't handle superhumping!
        - Is the BS scale unreasonably large, enough to cause the disc model
            to be inaccurate?
        - Is the azimuth of the BS out of range?

        If other constraints on the level of the individual eclipse are
        necessary, they should go in here.
        '''
        self.log("SimpleEclipse.ln_prior", "Checking that the values construct a valid CV!")

        # Before we start, I'm going to collect the necessary parameters. By
        # only calling this once, we save a little effort.
        ancestor_param_dict = self.ancestor_param_dict

        ##############################################
        # ~~ Is the disc large enough to precess? ~~ #
        ##############################################

        # Defined the maximum size of the disc before it starts precessing, as
        # a fraction of Roche Radius
        rdisc_max_a = 0.46

        # get the location of the L1 point from q
        q = ancestor_param_dict['q'].currVal
        try:
            xl1 = roche.xl1(q)
        except AssertionError as err:
            if verbose:
                print("Failed to get the L1 point!")
            return -np.inf


        # Get the rdisc, scaled to the Roche Radius
        rdisc = ancestor_param_dict['rdisc'].currVal
        rdisc_a = rdisc * xl1

        if verbose:
            print("rDisc: {:.4f} || Max: {:.4f}".format(rdisc_a, rdisc_max_a))

        if rdisc_a > rdisc_max_a:
            if verbose:
                msg = "The disc radius of {} is large enough to precess! Value: {:.3f}".format(self.name, rdisc)
                print(msg)
            self.log("SimpleEclipse.ln_prior", "The disc radius is too large. Returning ln_prior = -np.inf")
            return -np.inf

        ##############################################
        # ~~~~~ Is the BS scale physically OK? ~~~~~ #
        ##############################################
        # We're gonna check to see if the BS scle is #
        # in the range rwd/3 < (BS scale) < rwd*3.   #
        # If it isn't, then it's either too          #
        # concentrated to make sense, or so large    #
        # that our approximation of a smooth disc is #
        # no longer a good idea.                     #
        #                                            #
        ##############################################

        # Get the WD radius.
        rwd = ancestor_param_dict['rwd'].currVal

        # Enforce the BS scale being within these limits
        rmax = rwd * 3.
        rmin = rwd / 3.

        scale = ancestor_param_dict['scale'].currVal
        if verbose:
            print("Scale: {:.4f} || Limits: {:.4f} -> {:.4f}".format(scale, rmin, rmax))

        if scale > rmax or scale < rmin:
            if verbose:
                print("Leaf {} has a BS scale that lies outside valid range!".format(self.name))
                print("Rwd: {:.3f}".format(rwd))
                print("Scale: {:.3f}".format(scale))
                print("Range: {:.3f} - {:.3f}".format(rmin, rmax))

            self.log("SimpleEclipse.ln_prior",
                     "The BS is too large to be accurately modelled. Returning ln_prior = -np.inf")

            return -np.inf

        ##############################################
        # ~~~~~ Does the stream miss the disc? ~~~~~ #
        ##############################################

        slope = 80.0
        try:
            # q, rdisc_a were previously retrieved
            az = ancestor_param_dict['az'].currVal

            # If the stream does not intersect the disc, this throws an error
            x, y, _, _ = roche.bspot(q, rdisc_a)

            # Find the tangent to the disc
            alpha = np.degrees(np.arctan2(y, x))

            # If alpha is negative, the BS lags the disc.
            # However, the angle has to be less than 90 still!
            if alpha < 0:
                alpha = 90 - alpha

            # Disc tangent
            tangent = alpha + 90

            # Calculate the min and max azimuthes, using the tangent and slope
            minaz = max(0, tangent-slope)
            maxaz = min(178, tangent+slope)

            if az < minaz or az > maxaz:
                self.log("SimpleEclipse.ln_prior", "Azimuth is out of range. Returning ln_prior = -np.inf")
                return -np.inf

        except Exception as err:
            if verbose:
                print(err)
                print("The mass stream of leaf {} does not intersect the disc!".format(self.name))

            self.log("SimpleEclipse.ln_prior",
                     "The mass stream does not intersect the disc, returning ln_prior = -np.inf")
            return -np.inf

        self.log("SimpleEclipse.ln_prior", "Passed validity checks at {}.".format(self.name))

        # If we pass all that, then calculate the ln_prior normally
        lnp = super().ln_prior(verbose=verbose, *args, **kwargs)

        self.log("SimpleEclipse.ln_prior", "Computed a ln_prior of {}".format(lnp))
        return lnp

    @property
    def cv_parnames(self):
        names = [
            'wdFlux', 'dFlux', 'sFlux', 'rsFlux', 'q', 'dphi',
            'rdisc', 'ulimb', 'rwd', 'scale', 'az', 'fis', 'dexp', 'phi0'
        ]

        return names

    @property
    def cv_parlist(self):
        '''Construct the parameter list needed by the CV'''

        par_name_list = self.cv_parnames

        param_dict = self.ancestor_param_dict
        try:
            parlist = [param_dict[key].currVal for key in par_name_list]
        except KeyError as error:
            print("Parameter dict:")
            print("{")
            for key, val in param_dict.items():
                print("    {}: {}".format(key, val))
            print("}")
            raise error

        self.log("SimpleEclipse.cv_parlist", "Constructed a cv_parlist of:\n{}".format(parlist))

        return parlist


class ComplexEclipse(SimpleEclipse):
    '''Subclass of Node, specifically for storing a single eclipse.
    Uses the complex BS model.
    Lightcurve data is stored on this level.

    Inputs:
    -------
      lightcurve; Lightcurve:
        A Lightcurve object, containing data
      label; str:
        A label to apply to the node. Mostly used when searching trees.
      parameter_objects; list(Param), or Param:
        The parameter objects that correspond to this node. Single Param is
        also accepted.
      parent; Node, optional:
        The parent of this node.
      children; list(Node), or Node:
        The children of this node. Single Node is also accepted
    '''
    node_par_names = (
        'dFlux', 'sFlux', 'rdisc',
        'scale', 'az', 'fis', 'dexp', 'phi0',
        'exp1', 'exp2', 'yaw', 'tilt'
    )

    @property
    def cv_parnames(self):
        names = [
            'wdFlux', 'dFlux', 'sFlux', 'rsFlux', 'q', 'dphi',
            'rdisc', 'ulimb', 'rwd', 'scale', 'az', 'fis', 'dexp', 'phi0',
            'exp1', 'exp2', 'tilt', 'yaw'
        ]

        return names


class Band(Node):
    '''Subclass of Node, specific to observation bands. Contains the eclipse
    objects taken in this band.

    Inputs:
    -------
      label; str:
        A label to apply to the node. Mostly used when searching trees.
      parameter_objects; list(Param), or Param:
        The parameter objects that correspond to this node. Single Param is
        also accepted.
      parent; Node, optional:
        The parent of this node.
      children; list(Node), or Node:
        The children of this node. Single Node is also accepted
    '''

    # What kind of parameters are we storing here?
    node_par_names = ('wdFlux', 'rsFlux', 'ulimb')

    @property
    def eclipses(self):
        return list(self.search_node_type("Eclipse"))


class LCModel(Node):
    '''Top layer Node class. Contains Bands, which contain Eclipses.
    Inputs:
    -------
      label; str:
        A label to apply to the node. Mostly used when searching trees.
      parameter_objects; list(Param), or Param:
        The parameter objects that correspond to this node. Single Param is
        also accepted.
      parent; Node, optional:
        The parent of this node.
      children; list(Node), or Node:
        The children of this node. Single Node is also accepted
    '''

    # Set the parameter names for this layer
    node_par_names = ('q', 'dphi', 'rwd')

    @property
    def eclipses(self):
        return list(self.search_node_type("Eclipse"))

    def ln_prior(self, verbose=False):
        '''Before we calculate the ln_prior of myself or my children, I check
        that my parameters are valid. I check that dphi is not too large for
        the current value of q.

        If other constraints on the core parameters become necessary, they
        should go here. If these tests fail, -np.inf is immediately returned.
        '''
        self.log('LCModel.ln_prior', "Checking global parameters for validity.")
        lnp = 0.0

        # Check that dphi is within limits
        tol = 1e-6

        dphi = getattr(self, 'dphi').currVal
        q = getattr(self, 'q').currVal

        try:
            # Get the value of dphi that we WOULD have at an
            # inclination of 90 degrees
            maxphi = roche.findphi(q, 90.0)

            # If dphi is out of range, return negative inf.
            if dphi > (maxphi - tol):
                if verbose:
                    msg = "{} has a dphi out of tolerance!\nq: {:.3f}"
                    msg += "\ndphi: {:.3f}, max: {:.3f} - {:.3g}"
                    msg += "\nReturning inf.\n\n"

                    msg.format(self.name, q, dphi, maxphi, tol)

                    print(msg)
                self.log('LCModel.ln_prior', "dphi is out of range. Returning ln_prior = -np.inf")
                return -np.inf

        except Exception as error:
            print(error)
            # If we get here, then roche couldn't find a dphi for this q.
            # That's bad!
            if verbose:
                msg = "Failed to calculate a value of dphi at node {} || Exception: {}"
                print(msg.format(self.name, repr(error)))
            self.log('LCModel.ln_prior', "Failed to calculate a value of dphi. Returning ln_prior = -np.inf")
            return -np.inf

        self.log('LCModel.ln_prior', "Passed parameter value validity checks.")

        # Then, if we pass this, move on to the 'normal' ln_prior calculation.
        lnp += super().ln_prior(verbose=verbose)

        self.log('LCModel.ln_prior', "Returning a ln_prior of {}".format(lnp))
        return lnp


class GPLCModel(LCModel):
    '''This is a subclass of the LCModel class. It uses the Gaussian Process.

    This version will, rather than evaluating via chisq, evaluate the
    likelihood of the model by calculating the residuals between the model
    and the data and computing the likelihood of those data given certain
    Gaussian Process hyper-parameters.

    These parameters require some explaination.
    tau_gp:
      the timescale of the covariance matrix
    ln_ampin_gp:
      The base amplitude of the covariance matrix
    ln_ampout_gp:
      The additional amplitude of the covariance matrix, when the WD
      is visible
    '''

    # Add the GP params
    node_par_names = LCModel.node_par_names
<<<<<<< HEAD
    node_par_names += ('ln_ampin_gp', 'ln_ampout_gp', 'ln_tau_gp', 'wnoise-fract')
=======
    node_par_names += ('ln_ampin_gp', 'ln_ampout_gp', 'tau_gp')
>>>>>>> 8252434b


class SimpleGPEclipse(SimpleEclipse):
    # Set the initial values of q, rwd, and dphi. These will be used to
    # caclulate the location of the GP changepoints. Setting to initially
    # unrealistically high values will ensure that the first time
    # calcChangepoints is called, the changepoints are calculated.
    _olddphi = 9e99
    _oldq = 9e99
    _oldrwd = 9e99

    # _dist_cp is initially set to whatever, it will be overwritten anyway.
    _dist_cp = 9e99

    def calcChangepoints(self):
        '''Caclulate the WD ingress and egresses, i.e. where we want to switch
        on or off the extra GP amplitude.

        Requires an eclipse object, since this is specific to a given phase
        range.
        '''

        self.log('SimpleGPEclipse.calcChangepoints', "Calculating GP changepoints")

        # Also get object for dphi, q and rwd as this is required to determine
        # changepoints
        pardict = self.ancestor_param_dict

        dphi = pardict['dphi']
        q = pardict['q']
        rwd = pardict['rwd']
        phi0 = pardict['phi0']

        # Have they changed significantly?
        # If not, dont bother recalculating dist_cp
        dphi_change = np.fabs(self._olddphi - dphi.currVal) / dphi.currVal
        q_change = np.fabs(self._oldq - q.currVal) / q.currVal
        rwd_change = np.fabs(self._oldrwd - rwd.currVal) / rwd.currVal

        # Check to see if our model parameters have changed enough to
        # significantly change the location of the changepoints.
        if (dphi_change > 1.2) or (q_change > 1.2) or (rwd_change > 1.2):
            self.log('SimpleGPEclipse.calcChangepoints',
                     "The GP changepoint locations have chnged significantly enough to warrant a recalculation...")

            # Calculate inclination
            inc = roche.findi(q.currVal, dphi.currVal)

            # Calculate wd contact phases 3 and 4
            phi3, phi4 = roche.wdphases(q.currVal, inc, rwd.currVal, ntheta=10)

            # Calculate length of wd egress
            dpwd = phi4 - phi3

            # Distance from changepoints to mideclipse
            dist_cp = (dphi.currVal+dpwd)/2.

            # save these values for speed
            self._dist_cp = dist_cp
            self._oldq = q.currVal
            self._olddphi = dphi.currVal
            self._oldrwd = rwd.currVal
        else:
            self.log('SimpleGPEclipse.calcChangepoints', "Using old values of dist_cp")
            # Use the old values
            dist_cp = self._dist_cp

        # Find location of all changepoints
        min_ecl = int(np.floor(self.lc.x.min()))
        max_ecl = int(np.ceil(self.lc.x.max()))

        eclipses = [e for e in range(min_ecl, max_ecl+1)
                    if np.logical_and(e > self.lc.x.min(),
                                      e < 1+self.lc.x.max()
                                      )
                    ]

        changepoints = []
        for e in eclipses:
            # When did the last eclipse end?
            egress = (e-1) + dist_cp + phi0.currVal
            # When does this eclipse start?
            ingress = e - dist_cp + phi0.currVal
            changepoints.append([egress, ingress])

        self.log('SimpleGPEclipse.calcChangepoints', "Computed GP changepoints as:\n{}".format(changepoints))
        return changepoints

    def create_GP(self):
        """Constructs a kernel, which is used to create Gaussian processes.

        Creates kernels for both inside and out of eclipse,
        works out the location of any changepoints present, constructs a single
        (mixed) kernel and uses this kernel to create GPs

        Requires an Eclipse object to create the GP for. """

        self.log('SimpleGPEclipse.create_GP', "Creating a new GP")

        # Get objects for ln_ampin_gp, ln_ampout_gp, tau_gp and find the exponential
        # of their current values
        pardict = self.ancestor_param_dict

        ln_ampin = pardict['ln_ampin_gp']
        ln_ampout = pardict['ln_ampout_gp']
        tau = pardict['tau_gp']

        ampin_gp = np.exp(ln_ampin.currVal)
        ampout_gp = np.exp(ln_ampout.currVal)
        tau_gp = tau.currVal

        # Calculate kernels for both out of and in eclipse WD eclipse
        # Kernel inside of WD has smaller amplitude than that of outside
        # eclipse.

        # First, get the changepoints
        changepoints = self.calcChangepoints()

        # We need to make a fairly complex kernel.
        # Global flicker
        self.log('SimpleGPEclipse.create_GP', "Constructing a new kernel")
        kernel = ampin_gp * george.kernels.Matern32Kernel(tau_gp**2)
        # inter-eclipse flicker
        for gap in changepoints:
            kernel += ampout_gp * george.kernels.Matern32Kernel(
                tau_gp**2,
                block=gap
            )

        # Use that kernel to make a GP object
        georgeGP = george.GP(
            kernel,
            solver=george.HODLRSolver
        )

        self.log('SimpleGPEclipse.create_GP', "Successfully created a new GP!")
        return georgeGP

    def ln_like(self):
        '''The GP sits at the top of the tree. It replaces the LCModel
        class. When the evaluate function is called, this class should
        hijack it, calculate the residuals of all the eclipses in the tree,
        and find the likelihood of each of those residuals given the current GP
        hyper-parameters.

        Inputs:
        -------
        label; str:
            A label to apply to the node. Mostly used when searching trees.
        parameter_objects; list(Param), or Param:
            The parameter objects that correspond to this node. Single Param is
            also accepted.
        parent; Node, optional:
            The parent of this node.
        children; list(Node), or Node:
            The children of this node. Single Node is also accepted
        '''

        self.log('SimpleGPEclipse.ln_like', "Computing ln_like for a GP")

        # For each eclipse, I want to know the log likelihood of its residuals
        gp_ln_like = 0.0

        # Get the residuals of the model
        residuals = self.lc.y - self.calcFlux()
        # Did the model turn out ok?
        if np.any(np.isinf(residuals)) or np.any(np.isnan(residuals)):
            if self.DEBUG:
                msg = "GP ln_like computed inf or nan residuals for the model. Returning -np.inf for the likelihood."
                self.log('SimpleGPEclipse.ln_like', msg)
            return -np.inf

        # Create the GP of this eclipse
        gp = self.create_GP()
        # Compute the GP
        errfact = self.ancestor_param_dict['wnoise-fract'].currVal
        gp.compute(self.lc.x, self.lc.ye * errfact)

        # The 'quiet' argument tells the GP to return -inf when you get
        # an invalid kernel, rather than throwing an exception.
        gp_ln_like = gp.log_likelihood(residuals, quiet=True)

        if self.DEBUG:
            self.log('SimpleGPEclipse.ln_like', "GP computed a ln_like of {}".format(gp_ln_like))

        return gp_ln_like


class ComplexGPEclipse(SimpleGPEclipse):
    # Exactly as the simple GP Eclipse, but this time with the extra 4 params.
    node_par_names = ComplexEclipse.node_par_names

    @property
    def cv_parnames(self):
        names = [
            'wdFlux', 'dFlux', 'sFlux', 'rsFlux', 'q', 'dphi',
            'rdisc', 'ulimb', 'rwd', 'scale', 'az', 'fis', 'dexp', 'phi0',
            'exp1', 'exp2', 'tilt', 'yaw'
        ]

        return names

def construct_model(input_file, debug=False, nodata=False):
    '''Takes an input filename, and parses it into a model tree.

    Inputs:
    -------
      input_file, str:
        The input.dat file to be parsed
      debug, bool:
        Enable the debugging flag for the Nodes. Debugging will be written to
        a file.

    Output:
    -------
      model root node
    '''

    input_dict = configobj.ConfigObj(input_file)

    # Do we use the complex model? Do we use the GP?
    is_complex = bool(int(input_dict['complex']))
    use_gp = bool(int(input_dict['useGP']))

    # neclipses no longer strictly necessary, but can be used to limit the
    # maximum number of fitted eclipses
    try:
        neclipses = int(input_dict['neclipses'])
    except KeyError:
        # Read in all the available eclipses
        neclipses = 9999

    if debug:
        print("Input Dict yielded the following immediately interesting params:")
        print("is_complex: ", is_complex)
        print("use_gp: ", use_gp)
        print("neclipses: ", neclipses)
        print()

    # # # # # # # # # # # # # # # # #
    # Get the initial model setup # #
    # # # # # # # # # # # # # # # # #

    # Start by creating the overall Node. Gather the parameters:
    if use_gp:
        core_par_names = GPLCModel.node_par_names
        core_pars = [Param.fromString(name, input_dict[name])
                     for name in core_par_names]
        if debug:
            print("Using the GP!")
            print("Core params:")
            for par, val in zip(core_par_names, core_pars):
                print("  -> par: {:<10s}  --  value: {:.3f}".format(par, val.currVal))

        # and make the model object with no children
        model = GPLCModel('core', core_pars, DEBUG=debug)
    else:
        core_par_names = LCModel.node_par_names
        core_pars = [Param.fromString(name, input_dict[name])
                     for name in core_par_names]

        if debug:
            print("Not using the GP!")
            print("Core params:")
            for par, val in zip(core_par_names, core_pars):
                print("  -> par: {:<10s}  --  value: {:.3f}".format(par, val.currVal))

        # and make the model object with no children
        model = LCModel('core', core_pars, DEBUG=debug)

    # # # # # # # # # # # # # # # # #
    # # # Now do the band names # # #
    # # # # # # # # # # # # # # # # #

    # Collect the bands and their params. Add them total model.
    band_par_names = Band.node_par_names
    if debug:
        print("\nThe bands have these parameters: {}".format(band_par_names))

    if not use_gp:
        # Use the Eclipse class to find the parameters we're interested in
        if is_complex:
            ecl_pars = ComplexEclipse.node_par_names
            if debug:
                print("Using the complex BS model")
        else:
            ecl_pars = SimpleEclipse.node_par_names
            if debug:
                print("Using the simple BS model")
    else:
        # Use the Eclipse class to find the parameters we're interested in
        if is_complex:
            ecl_pars = ComplexGPEclipse.node_par_names
            if debug:
                print("Using the complex BS model, with a gaussian process")
        else:
            ecl_pars = SimpleGPEclipse.node_par_names
            if debug:
                print("Using the simple BS model, with a gaussian process")

    # I care about the order in which eclipses and bands are defined.
    # Collect that order here.
    defined_bands = []
    defined_eclipses = []
    with open(input_file, 'r') as input_file_obj:
        for line in input_file_obj:
            line = line.strip().split()

            if len(line):
                key = line[0]

                # Check that the key starts with any of the band pars
                if np.any([key.startswith(par) for par in band_par_names]):
                    # Strip off the variable part, and keep only the label
                    _, key = extract_par_and_key(key)
                    if key not in defined_bands:
                        defined_bands.append(key)

                # Check that the key starts with any of the eclipse pars
                if np.any([key.startswith(par) for par in ecl_pars]):
                    # Strip off the variable part, and keep only the label
                    _, key = extract_par_and_key(key)
                    if key not in defined_eclipses:
                        defined_eclipses.append(key)

    if debug:
        print("\nI found the following bands defined in the input dict:")
        print(defined_bands)
        print("\nI found the following eclipses defined in the input dict:")
        print(defined_eclipses)

    # Collect the band params into their Band objects.
    for label in defined_bands:
        band_pars = []

        # Build the Param objects for this band
        for par in band_par_names:
            # Construct the parameter key and retrieve the string
            key = "{}_{}".format(par, label)
            string = input_dict[key]

            # Make the Param object, and save it
            band_pars.append(Param.fromString(par, string))

        # Define the band as a child of the model.
        Band(label, band_pars, parent=model)

        if debug:
            print("Added the band labelled {} to the model".format(label))
            print("Band params:")
            for par, val in zip(band_par_names, band_pars):
                print("  -> Par: {:>10s}  --- value: {:.3f}".format(par, val.currVal))

    if debug:
        print("The model has the following bands:")
        for band in model.children:
            print("  -> {}".format(band.name))

    # # # # # # # # # # # # # # # # #
    # # Finally, get the eclipses # #
    # # # # # # # # # # # # # # # # #

    lo = float(input_dict['phi_start'])
    hi = float(input_dict['phi_end'])

    for label in defined_eclipses[:neclipses]:
        # Get the list of parameters, and their priors
        params = []
        for par in ecl_pars:
            key = "{}_{}".format(par, label)
            param = Param.fromString(par, input_dict[key])

            params.append(param)

        if nodata:
            print("Using a roughly blank data dummy.")
            x = np.linspace(-0.5, 0.5, 1000)
            y = np.zeros_like(x)
            yerr = np.ones_like(y)

            lc = Lightcurve(
                "Dummy_Data_{}".format(label),
                x, y, yerr
            )

        else:
            # Get the observational data
            lc_fname = input_dict['file_{}'.format(label)]
            lc = Lightcurve.from_calib(lc_fname)
            lc.trim(lo, hi)


        # Get the band object that this eclipse belongs to
        my_band_label = input_dict['band_{}'.format(label)]
        my_band = model.search_Node('Band', my_band_label)

        if debug:
            print("\nThe eclipse labelled {}:".format(label))
            print("  -> Lightcurve file: {}".format(lc_fname))
            print("  -> Band: {}".format(my_band.name))
            print("Band params:")
            for par in params:
                print("  -> Par: {:>10s}  --- value: {:.3f}".format(par.name, par.currVal))

        if use_gp:
            if is_complex:
                ComplexGPEclipse(lc, label, params, parent=my_band)
            else:
                SimpleGPEclipse(lc, label, params, parent=my_band)
        else:
            if is_complex:
                ComplexEclipse(lc, label, params, parent=my_band)
            else:
                SimpleEclipse(lc, label, params, parent=my_band)

    # Make sure that all the model's Band have eclipses. Otherwise, prune them
    model.children = [band for band in model.children if len(band.children)]

    return model<|MERGE_RESOLUTION|>--- conflicted
+++ resolved
@@ -512,11 +512,7 @@
 
     # Add the GP params
     node_par_names = LCModel.node_par_names
-<<<<<<< HEAD
-    node_par_names += ('ln_ampin_gp', 'ln_ampout_gp', 'ln_tau_gp', 'wnoise-fract')
-=======
     node_par_names += ('ln_ampin_gp', 'ln_ampout_gp', 'tau_gp')
->>>>>>> 8252434b
 
 
 class SimpleGPEclipse(SimpleEclipse):
@@ -692,8 +688,7 @@
         # Create the GP of this eclipse
         gp = self.create_GP()
         # Compute the GP
-        errfact = self.ancestor_param_dict['wnoise-fract'].currVal
-        gp.compute(self.lc.x, self.lc.ye * errfact)
+        gp.compute(self.lc.x, self.lc.ye)
 
         # The 'quiet' argument tells the GP to return -inf when you get
         # an invalid kernel, rather than throwing an exception.
